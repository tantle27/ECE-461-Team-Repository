<<<<<<< HEAD
#!/usr/bin/env python3
import logging
import os
import platform
import stat
import sys
import time
from pathlib import Path
from typing import Dict, Literal
import math

import db
from handlers import (
    build_code_context,
    build_dataset_context,
    build_model_context,
)
from metric_eval import MetricEval, init_metrics, init_weights
from net_scorer import _emit_ndjson
from repo_context import RepoContext
from url_router import UrlRouter, UrlType
import json
from typing import Optional
Category = Literal["MODEL", "DATASET", "CODE"]


# ---------------- Logging ----------------
def _validate_log_file_env() -> str:
    """
    Validate LOG_FILE env var per spec:
      - Must be set
      - File must already exist (do NOT create it)
      - Must be writable (we must be able to open for writing)
    Exit(1) on failure.
    """
    log_file = os.getenv("LOG_FILE")
    if not log_file:
        sys.exit(1)

    p = Path(log_file)

    if not p.exists() or not p.is_file():
        sys.exit(1)

    # Check basic write access
    if not os.access(p, os.W_OK):
        sys.exit(1)

    # Try to open for append and write a test byte, then remove it
    try:
        with open(p, "a+b") as f:
            pos = f.tell()
            f.write(b"\0")
            f.flush()
            f.seek(pos)
            f.truncate()
    except Exception:
        sys.exit(1)

    return log_file


def setup_logging() -> None:
    """
    Configure logging via env. REQUIRED:
      LOG_FILE must be set and writable.
      LOG_LEVEL -> 0=silent, 1=info, 2=debug, default "0.3" ~ WARNING
    On any failure here, exit(1).
    """
    log_file = os.getenv("LOG_FILE")
    if not log_file:
        sys.exit(1)

    try:
        p = Path(log_file)
        p.parent.mkdir(parents=True, exist_ok=True)
        with open(p, "a", encoding="utf-8"):
            pass
    except Exception:
        sys.exit(1)

    try:
        val = float(os.getenv("LOG_LEVEL", "0.3"))
    except ValueError:
        val = 0.3

    if val <= 0:
        level = logging.CRITICAL + 1
    elif int(val) == 1:
        level = logging.INFO
    elif int(val) == 2:
        level = logging.DEBUG
    else:
        level = logging.CRITICAL + 1

    logging.basicConfig(
        filename=log_file,
        filemode="a",
        level=level,
        format="%(asctime)s [%(levelname)s] %(name)s: %(message)s",
        force=True,
    )

    logging.info("logging initialized: file=%s level=%s", log_file, logging.getLevelName(level))


def _require_valid_github_token() -> str:
    """
    Enforces presence of a plausibly valid GitHub token in $GITHUB_TOKEN.
    We can't check server-side validity here, but we can reject obviously bad values.
    Exits(1) on failure.
    """
    tok = os.environ.get("GITHUB_TOKEN", "")
    if not tok:
        # print("ERROR: GITHUB_TOKEN not set; refusing to run.", file=sys.stderr)
        sys.exit(1)

    # Accept common formats: legacy 'ghp_' or modern 'github_pat_'
    if not (tok.startswith("ghp_") or tok.startswith("github_pat_")):
        # print("ERROR: GITHUB_TOKEN appears invalid (unexpected format).", file=sys.stderr)
        sys.exit(1)

    return tok


# ---------------- CLI + Paths ----------------

def read_urls(path: str) -> list[tuple[str, str, str]]:
    """Read file of CSV triples: code,dataset,model (blanks allowed)."""
    rows: list[tuple[str, str, str]] = []
    with open(path, "r", encoding="ascii") as f:
        for raw in f:
            line = raw.strip()
            if not line:
                rows.append(("", "", ""))
                continue
            parts = [p.strip() for p in line.split(",", 2)]
            while len(parts) < 3:
                parts.append("")
            code_url, dataset_url, model_url = parts[0], parts[1], parts[2]
            rows.append((code_url, dataset_url, model_url))
    return rows


def _attach_explicit_links(
    model_ctx: RepoContext,
    code_url: str,
    dataset_url: str,
) -> None:
    """
    If the row provided code_url and/or dataset_url, build those contexts,
    tag them as explicit, and attach to the model context so metrics see them.
    """
    if code_url:
        try:
            cat_c, code_ctx = _build_context_for_url(code_url)
            if cat_c == "CODE" and code_ctx:
                code_ctx.__dict__["_link_source"] = "explicit"
                model_ctx.link_code(code_ctx)
        except Exception as e:
            model_ctx.fetch_logs.append(f"explicit code attach failed: {e}")

    if dataset_url:
        try:
            cat_d, ds_ctx = _build_context_for_url(dataset_url)
            if cat_d == "DATASET" and ds_ctx:
                ds_ctx.__dict__["_link_source"] = "explicit"
                model_ctx.link_dataset(ds_ctx)
        except Exception as e:
            model_ctx.fetch_logs.append(f"explicit dataset attach failed: {e}")


def _find_project_root(start: Path) -> Optional[Path]:
    cur = start.resolve()
    for _ in range(10):
        if (cur / ".git").exists():
            return cur
        if cur.parent == cur:
            break
        cur = cur.parent
    return None


def _user_cache_base() -> Path:
    sysname = platform.system()
    home = Path.home()
    if sysname == "Darwin":
        return home / "Library" / "Application Support" / "acme-cli"
    if sysname == "Windows":
        base = os.environ.get("APPDATA")
        return Path(base) / "acme-cli" if base else \
            home / "AppData" / "Roaming" / "acme-cli"
    xdg = os.environ.get("XDG_CACHE_HOME")
    return Path(xdg) / "acme-cli" if xdg else home / ".cache" / "acme-cli"


def _resolve_db_path() -> Path:
    env_db = os.environ.get("ACME_DB")
    if env_db:
        return Path(env_db)
    proj = _find_project_root(Path.cwd())
    return proj / ".acme" / "state.sqlite" if proj else \
        _user_cache_base() / "state.sqlite"


def _ensure_path_secure(p: Path) -> None:
    p.parent.mkdir(parents=True, exist_ok=True)
    try:
        if not p.exists():
            p.touch()
        p.chmod(stat.S_IRUSR | stat.S_IWUSR)
    except Exception:
        pass


# ---------------- Pipeline ----------------

def _ctx_summary(ctx: RepoContext) -> dict:
    return {
        "url": ctx.url,
        "hf_id": ctx.hf_id,
        "gh_url": ctx.gh_url,
        "host": ctx.host,
        "files": len(ctx.files or []),
        "tags": len(ctx.tags or []),
        "contributors": len(ctx.contributors or []),
        "has_readme": bool(ctx.readme_text),
        "repo_path": str(ctx.repo_path) if ctx.repo_path else None,
    }


def _build_context_for_url(url: str) -> tuple[Category, RepoContext]:
    parsed = UrlRouter().parse(url)
    if parsed.type is UrlType.MODEL:
        return "MODEL", build_model_context(url)
    if parsed.type is UrlType.DATASET:
        return "DATASET", build_dataset_context(url)
    if parsed.type is UrlType.CODE:
        return "CODE", build_code_context(url)
    raise ValueError("Unsupported URL type")


def _evaluate_and_persist(
    db_path: Path, rid: int, category: Category, ctx: RepoContext
) -> None:
    if category != "MODEL":
        return

    url_disp = ctx.hf_id or ctx.gh_url or ctx.url or ""
    logging.info("eval: id=%s category=%s url=%s", rid, category, url_disp)

    weights = init_weights()
    metrics = init_metrics()
    logging.debug("metrics=%s", [m.name for m in metrics])

    evaluator = MetricEval(metrics, weights)
    repo_ctx = {**ctx.__dict__, "_ctx_obj": ctx, "category": category}

    def _to_01(x: object) -> float:
        try:
            v = float(x)
        except Exception:
            return 0.0
        if not math.isfinite(v) or v < 0.0:
            return 0.0
        return 1.0 if v > 1.0 else v

    scores: Dict[str, float] = {}
    lats_ms: Dict[str, int] = {}

    eval_t0 = time.perf_counter_ns()

    # -------- Parallel evaluation --------
    raw_results = {}
    durations: Dict[str, int] = {}

    def timed_eval(metric):
        t0 = time.perf_counter_ns()
        try:
            val = metric.evaluate(repo_ctx)
        except Exception as e:
            repo_ctx.setdefault("_metric_errors", {})[metric.name] = str(e)
            val = 0.0
        dur_ms = max(1, int((time.perf_counter_ns() - t0) // 1_000_000))
        return metric.name, val, dur_ms

    from concurrent.futures import ThreadPoolExecutor, as_completed
    with ThreadPoolExecutor() as executor:
        futures = {executor.submit(timed_eval, m): m for m in metrics}
        for fut in as_completed(futures):
            name, raw, dur = fut.result()
            raw_results[name] = raw
            durations[name] = dur
            scores[name] = _to_01(raw)
            lats_ms[name] = dur
            logging.info("[METRIC] id=%s %s=%.3f (%d ms)", rid, name, scores[name], dur)

    net = _to_01(evaluator.aggregateScores(scores))

    total_eval_ms = max(
        1, int((time.perf_counter_ns() - eval_t0) // 1_000_000)
    )
    net_lat = total_eval_ms

    logging.info(
        "[SCORE] id=%s category=%s net=%.3f (%d ms)",
        rid,
        category,
        net,
        net_lat,
    )

    conn = db.open_db(db_path)
    try:
        ver = "v1"
        fp = [category, url_disp or "unknown"]

        for m in metrics:
            aux = {}
            if (m.name == "CodeQuality"
                    and "_code_quality_llm_parts" in repo_ctx):
                aux["llm_parts"] = repo_ctx["_code_quality_llm_parts"]
            if (m.name == "DatasetQuality"
                    and "_dataset_quality_llm_parts" in repo_ctx):
                aux["llm_parts"] = repo_ctx["_dataset_quality_llm_parts"]
            if "_metric_errors" in repo_ctx and m.name in repo_ctx["_metric_errors"]:
                aux["error"] = repo_ctx["_metric_errors"][m.name]

            db.upsert_metric(
                conn,
                resource_id=rid,
                metric_name=m.name,
                value=float(scores.get(m.name, 0.0)),
                latency_ms=int(lats_ms.get(m.name, 1)),
                aux=aux,
                metric_version=ver,
                input_fingerprint_parts=fp,
            )

        db.upsert_metric(
            conn,
            resource_id=rid,
            metric_name="NetScore",
            value=float(net),
            latency_ms=int(net_lat),
            aux={},
            metric_version=ver,
            input_fingerprint_parts=fp,
        )
        conn.commit()
    finally:
        conn.close()

    if category == "MODEL":
        _emit_ndjson(ctx, category, scores, net, lats_ms, net_lat)

    logging.info("eval done: id=%s metrics=%d", rid, len(scores))

def _canon_for(ctx: RepoContext, category: Category) -> str:
    if category == "MODEL":
        return ctx.hf_id.lower() if ctx.hf_id else (ctx.url or "").lower()
    if category == "DATASET":
        return RepoContext._canon_dataset_key(ctx)
    return RepoContext._canon_code_key(ctx)


def persist_context(
    db_path: Path, ctx: RepoContext, category: Category
) -> int:
    canon = _canon_for(ctx, category)
    if not canon:
        raise ValueError("Cannot derive canonical key")

    logging.info("persist: category=%s key=%s url=%s", category, canon,
                (ctx.hf_id or ctx.gh_url or ctx.url or ""))

    base = {
        "url": ctx.url,
        "hf_id": ctx.hf_id,
        "gh_url": ctx.gh_url,
        "host": ctx.host,
        "repo_path": str(ctx.repo_path) if ctx.repo_path else None,
        "readme_text": ctx.readme_text,
        "card_data": ctx.card_data,
        "config_json": ctx.config_json,
        "model_index": ctx.model_index,
        "tags": ctx.tags,
        "downloads_30d": ctx.downloads_30d,
        "downloads_all_time": ctx.downloads_all_time,
        "likes": ctx.likes,
        "created_at": ctx.created_at,
        "last_modified": ctx.last_modified,
        "gated": ctx.gated,
        "private": ctx.private,
        "contributors": ctx.contributors,
        "commit_history": ctx.commit_history,
        "fetch_logs": ctx.fetch_logs,
        "cache_hits": ctx.cache_hits,
        "api_errors": ctx.api_errors,
    }

    files = [{
        "path": str(fi.path),
        "ext": fi.ext,
        "size_bytes": int(fi.size_bytes or 0),
    } for fi in ctx.files]

    conn = db.open_db(db_path)
    try:
        rid = db.upsert_resource(
            conn, category=category, canonical_key=canon, base=base,
            files=files,
        )
        logging.info("persisted: id=%s category=%s files=%d",
                    rid, category, len(ctx.files or []))

        if category == "MODEL":
            # datasets
            for ds in ctx.linked_datasets:
                ds_key = RepoContext._canon_dataset_key(ds)
                if not ds_key:
                    continue
                ds_id = db.resource_id_by_key(
                    conn, category="DATASET", canonical_key=ds_key
                )
                if ds_id is None:
                    ds_url = getattr(ds, "url", None) or \
                        f"https://huggingface.co/datasets/{ds_key}"
                    try:
                        ds_ctx = build_dataset_context(ds_url)
                        ds_base = {
                            "url": ds_ctx.url,
                            "hf_id": ds_ctx.hf_id,
                            "gh_url": ds_ctx.gh_url,
                            "host": ds_ctx.host,
                            "repo_path": (
                                str(ds_ctx.repo_path)
                                if ds_ctx.repo_path else None
                            ),
                            "readme_text": ds_ctx.readme_text,
                            "card_data": ds_ctx.card_data,
                            "config_json": ds_ctx.config_json,
                            "model_index": ds_ctx.model_index,
                            "tags": ds_ctx.tags,
                            "downloads_30d": ds_ctx.downloads_30d,
                            "downloads_all_time": ds_ctx.downloads_all_time,
                            "likes": ds_ctx.likes,
                            "created_at": ds_ctx.created_at,
                            "last_modified": ds_ctx.last_modified,
                            "gated": ds_ctx.gated,
                            "private": ds_ctx.private,
                            "contributors": ds_ctx.contributors,
                            "commit_history": ds_ctx.commit_history,
                            "fetch_logs": ds_ctx.fetch_logs,
                            "cache_hits": ds_ctx.cache_hits,
                            "api_errors": ds_ctx.api_errors,
                        }
                        ds_files = [{
                            "path": str(fi.path),
                            "ext": fi.ext,
                            "size_bytes": int(fi.size_bytes or 0),
                        } for fi in ds_ctx.files]
                        ds_id = db.upsert_resource(
                            conn, category="DATASET",
                            canonical_key=RepoContext._canon_dataset_key(
                                ds_ctx),
                            base=ds_base, files=ds_files,
                        )
                    except Exception as e:
                        ctx.fetch_logs.append(
                            f"Linked dataset hydrate failed for {ds_key}: {e}"
                        )
                        logging.warning("dataset hydrate failed: %s", e)

                if ds_id is not None:
                    db.link_resources(conn, rid, ds_id, "MODEL_TO_DATASET")

            # code
            for code in ctx.linked_code:
                code_key = RepoContext._canon_code_key(code)
                if not code_key:
                    continue
                code_id = db.resource_id_by_key(
                    conn, category="CODE", canonical_key=code_key
                )
                if code_id is None:
                    code_url = getattr(code, "gh_url", None) or \
                        getattr(code, "url", None)
                    if code_url:
                        try:
                            code_ctx = build_code_context(code_url)
                            code_base = {
                                "url": code_ctx.url,
                                "hf_id": code_ctx.hf_id,
                                "gh_url": code_ctx.gh_url,
                                "host": code_ctx.host,
                                "repo_path": (
                                    str(code_ctx.repo_path)
                                    if code_ctx.repo_path else None
                                ),
                                "readme_text": code_ctx.readme_text,
                                "card_data": code_ctx.card_data,
                                "config_json": code_ctx.config_json,
                                "model_index": code_ctx.model_index,
                                "tags": code_ctx.tags,
                                "downloads_30d": code_ctx.downloads_30d,
                                "downloads_all_time":
                                    code_ctx.downloads_all_time,
                                "likes": code_ctx.likes,
                                "created_at": code_ctx.created_at,
                                "last_modified": code_ctx.last_modified,
                                "gated": code_ctx.gated,
                                "private": code_ctx.private,
                                "contributors": code_ctx.contributors,
                                "commit_history": code_ctx.commit_history,
                                "fetch_logs": code_ctx.fetch_logs,
                                "cache_hits": code_ctx.cache_hits,
                                "api_errors": code_ctx.api_errors,
                            }
                            code_files = [{
                                "path": str(fi.path),
                                "ext": fi.ext,
                                "size_bytes": int(fi.size_bytes or 0),
                            } for fi in code_ctx.files]
                            code_id = db.upsert_resource(
                                conn, category="CODE",
                                canonical_key=RepoContext._canon_code_key(
                                    code_ctx),
                                base=code_base, files=code_files,
                            )
                        except Exception as e:
                            ctx.fetch_logs.append(
                                f"Linked code failed for {code_url}: {e}"
                            )
                            logging.warning("code hydrate failed: %s", e)

                if code_id is not None:
                    db.link_resources(conn, rid, code_id, "MODEL_TO_CODE")

        conn.commit()
        logging.info("persist done: id=%s category=%s key=%s",
                    rid, category, canon)
        return rid
    finally:
        conn.close()


# ---------------- Entry ----------------

def main() -> int:
    if len(sys.argv) != 2:
        sys.exit(1)
    url_file = sys.argv[1]

    rows = read_urls(url_file)
    db_path = _resolve_db_path()
    _ensure_path_secure(db_path)

    total = len(rows)
    succeeded = 0

    for code_url, dataset_url, model_url in rows:
        code_id = None
        dataset_id = None

        try:
            if code_url:
                cat, ctx = _build_context_for_url(code_url)
                if cat == "CODE":
                    code_id = persist_context(db_path, ctx, cat)
                else:
                    logging.warning("code column parsed as %s, skipping: %s", cat, code_url)
        except Exception as e:
            logging.warning("code persist failed: %s", e)

        try:
            if dataset_url:
                cat, ctx = _build_context_for_url(dataset_url)
                if cat == "DATASET":
                    dataset_id = persist_context(db_path, ctx, cat)
                else:
                    logging.warning("dataset column parsed as %s, skipping: %s", cat, dataset_url)
        except Exception as e:
            logging.warning("dataset persist failed: %s", e)

        try:
            url = (model_url or "").strip()
            if not url:
                _emit_error_ndjson("unknown", "MODEL")
                continue

            category, ctx = _build_context_for_url(url)
            if category == "MODEL":
                _attach_explicit_links(ctx, code_url, dataset_url)
            model_id = persist_context(db_path, ctx, category)
            if category == "MODEL":
                _evaluate_and_persist(db_path, model_id, category, ctx)

                if code_id is not None or dataset_id is not None:
                    conn = db.open_db(db_path)
                    try:
                        if dataset_id is not None:
                            db.link_resources(conn, model_id, dataset_id, "MODEL_TO_DATASET")
                        if code_id is not None:
                            db.link_resources(conn, model_id, code_id, "MODEL_TO_CODE")
                        conn.commit()
                    finally:
                        conn.close()
            else:
                _emit_error_ndjson(url, category)

        except Exception as e:
            logging.error("model pipeline failed: url=%s err=%s", model_url, e, exc_info=True)
            _emit_error_ndjson(model_url or "unknown", "MODEL")

    sys.exit(0 if succeeded == total else 1)


def _emit_error_ndjson(name_hint: str = "unknown", category: str = "MODEL") -> None:
    name = (name_hint.rstrip("/").split("/")[-1] or "unknown") if name_hint else "unknown"
    nd = {
        "name": name,
        "category": category,
        "net_score": 0.0, "net_score_latency": 1,
        "ramp_up_time": 0.0, "ramp_up_time_latency": 1,
        "bus_factor": 0.0, "bus_factor_latency": 1,
        "performance_claims": 0.0, "performance_claims_latency": 1,
        "license": 0.0, "license_latency": 1,
        "size_score": {
            "raspberry_pi": 0.0, "jetson_nano": 0.0,
            "desktop_pc": 0.0, "aws_server": 0.0
        },
        "size_score_latency": 1,
        "dataset_and_code_score": 0.0, "dataset_and_code_score_latency": 1,
        "dataset_quality": 0.0, "dataset_quality_latency": 1,
        "code_quality": 0.0, "code_quality_latency": 1,
    }
    print(json.dumps(nd, separators=(",", ":"), ensure_ascii=False), flush=True)


if __name__ == "__main__":
    _require_valid_github_token()
    _validate_log_file_env()
    setup_logging()
    sys.exit(main())
=======
#!/usr/bin/env python3
import logging
import os
import platform
import stat
import sys
import time
from pathlib import Path
from typing import Dict, Literal
import math

import db
from handlers import (
    build_code_context,
    build_dataset_context,
    build_model_context,
)
from metric_eval import MetricEval, init_metrics, init_weights
from net_scorer import _emit_ndjson
from repo_context import RepoContext
from url_router import UrlRouter, UrlType
import json
from typing import Optional

Category = Literal["MODEL", "DATASET", "CODE"]


# ---------------- Logging ----------------
def _validate_log_file_env() -> str:
    """
    Validate LOG_FILE env var per spec:
      - Must be set
      - File must already exist (do NOT create it)
      - Must be writable (we must be able to open for writing)
    Exit(1) on failure.
    """
    log_file = os.getenv("LOG_FILE")
    if not log_file:
        sys.exit(1)

    p = Path(log_file)

    if not p.exists() or not p.is_file():
        sys.exit(1)

    # Check basic write access
    if not os.access(p, os.W_OK):
        sys.exit(1)
 
    # Generate a unique random number for this test
    random_number = os.urandom(64).hex()

    # Try to log a test message to ensure logger compatibility
    try:
        logging.basicConfig(
            filename=log_file,
            filemode="a",
            level=logging.INFO,
            format="%(asctime)s [%(levelname)s] %(name)s: %(message)s",
            force=True,
        )
        logging.info(f"Logger test entry for validation: {random_number}")
    except Exception:
        sys.exit(1)

    # Validate that the log entry was written
    try:
        with open(log_file, "r", encoding="utf-8", errors="ignore") as f:
            found = any(f"Logger test entry for validation: {random_number}" in line for line in f)
        if not found:
            sys.exit(1)
    except Exception:
        sys.exit(1)

    return log_file


def setup_logging() -> None:
    """
    Configure logging via env. REQUIRED:
      LOG_FILE must be set and writable.
      LOG_LEVEL -> 0=silent, 1=info, 2=debug, default "0.3" ~ WARNING
    On any failure here, exit(1).
    """
    log_file = os.getenv("LOG_FILE")
    if not log_file:
        sys.exit(1)

    try:
        p = Path(log_file)
        p.parent.mkdir(parents=True, exist_ok=True)
        with open(p, "a", encoding="utf-8"):
            pass
    except Exception:
        sys.exit(1)

    try:
        val = float(os.getenv("LOG_LEVEL", "0.3"))
    except ValueError:
        val = 0.3

    if val <= 0:
        level = logging.CRITICAL + 1
    elif int(val) == 1:
        level = logging.INFO
    elif int(val) == 2:
        level = logging.DEBUG
    else:
        level = logging.CRITICAL + 1

    logging.basicConfig(
        filename=log_file,
        filemode="a",
        level=level,
        format="%(asctime)s [%(levelname)s] %(name)s: %(message)s",
        force=True,
    )

    logging.info(
        "logging initialized: file=%s level=%s", log_file, logging.getLevelName(level)
    )


def _require_valid_github_token() -> str:
    """
    Enforces presence of a plausibly valid GitHub token in $GITHUB_TOKEN.
    We can't check server-side validity here, but we can reject obviously bad values.
    Exits(1) on failure.
    """
    tok = os.environ.get("GITHUB_TOKEN", "")
    if not tok:
        # print("ERROR: GITHUB_TOKEN not set; refusing to run.", file=sys.stderr)
        sys.exit(1)

    # Accept common formats: legacy 'ghp_' or modern 'github_pat_'
    if not (tok.startswith("ghp_") or tok.startswith("github_pat_")):
        # print("ERROR: GITHUB_TOKEN appears invalid (unexpected format).", file=sys.stderr)
        sys.exit(1)

    return tok


# ---------------- CLI + Paths ----------------


def read_urls(path: str) -> list[tuple[str, str, str]]:
    """Read file of CSV triples: code,dataset,model (blanks allowed)."""
    rows: list[tuple[str, str, str]] = []
    with open(path, "r", encoding="ascii") as f:
        for raw in f:
            line = raw.strip()
            if not line:
                rows.append(("", "", ""))
                continue
            parts = [p.strip() for p in line.split(",", 2)]
            while len(parts) < 3:
                parts.append("")
            code_url, dataset_url, model_url = parts[0], parts[1], parts[2]
            rows.append((code_url, dataset_url, model_url))
    return rows


def _attach_explicit_links(
    model_ctx: RepoContext,
    code_url: str,
    dataset_url: str,
) -> None:
    """
    If the row provided code_url and/or dataset_url, build those contexts,
    tag them as explicit, and attach to the model context so metrics see them.
    """
    if code_url:
        try:
            cat_c, code_ctx = _build_context_for_url(code_url)
            if cat_c == "CODE" and code_ctx:
                code_ctx.__dict__["_link_source"] = "explicit"
                model_ctx.link_code(code_ctx)
        except Exception as e:
            model_ctx.fetch_logs.append(f"explicit code attach failed: {e}")

    if dataset_url:
        try:
            cat_d, ds_ctx = _build_context_for_url(dataset_url)
            if cat_d == "DATASET" and ds_ctx:
                ds_ctx.__dict__["_link_source"] = "explicit"
                model_ctx.link_dataset(ds_ctx)
        except Exception as e:
            model_ctx.fetch_logs.append(f"explicit dataset attach failed: {e}")


def _find_project_root(start: Path) -> Optional[Path]:
    cur = start.resolve()
    for _ in range(10):
        if (cur / ".git").exists():
            return cur
        if cur.parent == cur:
            break
        cur = cur.parent
    return None


def _user_cache_base() -> Path:
    sysname = platform.system()
    home = Path.home()
    if sysname == "Darwin":
        return home / "Library" / "Application Support" / "acme-cli"
    if sysname == "Windows":
        base = os.environ.get("APPDATA")
        return (
            Path(base) / "acme-cli"
            if base
            else home / "AppData" / "Roaming" / "acme-cli"
        )
    xdg = os.environ.get("XDG_CACHE_HOME")
    return Path(xdg) / "acme-cli" if xdg else home / ".cache" / "acme-cli"


def _resolve_db_path() -> Path:
    env_db = os.environ.get("ACME_DB")
    if env_db:
        return Path(env_db)
    proj = _find_project_root(Path.cwd())
    return (
        proj / ".acme" / "state.sqlite" if proj else _user_cache_base() / "state.sqlite"
    )


def _ensure_path_secure(p: Path) -> None:
    p.parent.mkdir(parents=True, exist_ok=True)
    try:
        if not p.exists():
            p.touch()
        p.chmod(stat.S_IRUSR | stat.S_IWUSR)
    except Exception:
        pass


# ---------------- Pipeline ----------------


def _ctx_summary(ctx: RepoContext) -> dict:
    return {
        "url": ctx.url,
        "hf_id": ctx.hf_id,
        "gh_url": ctx.gh_url,
        "host": ctx.host,
        "files": len(ctx.files or []),
        "tags": len(ctx.tags or []),
        "contributors": len(ctx.contributors or []),
        "has_readme": bool(ctx.readme_text),
        "repo_path": str(ctx.repo_path) if ctx.repo_path else None,
    }


def _build_context_for_url(url: str) -> tuple[Category, RepoContext]:
    parsed = UrlRouter().parse(url)
    if parsed.type is UrlType.MODEL:
        return "MODEL", build_model_context(url)
    if parsed.type is UrlType.DATASET:
        return "DATASET", build_dataset_context(url)
    if parsed.type is UrlType.CODE:
        return "CODE", build_code_context(url)
    raise ValueError("Unsupported URL type")


def _evaluate_and_persist(
    db_path: Path, rid: int, category: Category, ctx: RepoContext
) -> None:

    if category != "MODEL":
        return

    url_disp = ctx.hf_id or ctx.gh_url or ctx.url or ""
    logging.info("eval: id=%s category=%s url=%s", rid, category, url_disp)

    weights = init_weights()
    metrics = init_metrics()
    logging.debug("metrics=%s", [m.name for m in metrics])

    evaluator = MetricEval(metrics, weights)
    repo_ctx = {**ctx.__dict__, "_ctx_obj": ctx, "category": category}

    def _to_01(x: object) -> float:
        try:
            v = float(x)
        except Exception:
            return 0.0
        if not math.isfinite(v) or v < 0.0:
            return 0.0
        return 1.0 if v > 1.0 else v

    scores: Dict[str, float] = {}
    lats_ms: Dict[str, int] = {}

    # start total timer
    eval_t0 = time.perf_counter_ns()

    # per-metric timings
    for m in metrics:
        t0 = time.perf_counter_ns()
        try:
            raw = m.evaluate(repo_ctx)
        except Exception as e:
            raw = 0.0
            repo_ctx.setdefault("_metric_errors", {})[m.name] = str(e)
        dur_ms = max(1, int((time.perf_counter_ns() - t0) // 1_000_000))
        val = _to_01(raw)
        scores[m.name] = val
        lats_ms[m.name] = dur_ms
        logging.info("[METRIC] id=%s %s=%.3f (%d ms)", rid, m.name, val, dur_ms)

    net = _to_01(evaluator.aggregateScores(scores))

    total_eval_ms = max(1, int((time.perf_counter_ns() - eval_t0) // 1_000_000))
    sum_metrics_ms = sum(int(v) for v in lats_ms.values())
    net_lat = max(total_eval_ms, sum_metrics_ms)

    logging.info(
        "[SCORE] id=%s category=%s net=%.3f (%d ms)", rid, category, net, net_lat
    )

    conn = db.open_db(db_path)
    try:
        ver = "v1"
        fp = [category, url_disp or "unknown"]

        for m in metrics:
            aux = {}
            if m.name == "CodeQuality" and "_code_quality_llm_parts" in repo_ctx:
                aux["llm_parts"] = repo_ctx["_code_quality_llm_parts"]
            if m.name == "DatasetQuality" and "_dataset_quality_llm_parts" in repo_ctx:
                aux["llm_parts"] = repo_ctx["_dataset_quality_llm_parts"]
            if "_metric_errors" in repo_ctx and m.name in repo_ctx["_metric_errors"]:
                aux["error"] = repo_ctx["_metric_errors"][m.name]

            db.upsert_metric(
                conn,
                resource_id=rid,
                metric_name=m.name,
                value=float(scores.get(m.name, 0.0)),
                latency_ms=int(lats_ms.get(m.name, 1)),
                aux=aux,
                metric_version=ver,
                input_fingerprint_parts=fp,
            )

        db.upsert_metric(
            conn,
            resource_id=rid,
            metric_name="NetScore",
            value=float(net),
            latency_ms=int(net_lat),
            aux={},
            metric_version=ver,
            input_fingerprint_parts=fp,
        )
        conn.commit()
    finally:
        conn.close()

    if category == "MODEL":
        _emit_ndjson(ctx, category, scores, net, lats_ms, net_lat)

    logging.info("eval done: id=%s metrics=%d", rid, len(scores))


def _canon_for(ctx: RepoContext, category: Category) -> str:
    if category == "MODEL":
        return ctx.hf_id.lower() if ctx.hf_id else (ctx.url or "").lower()
    if category == "DATASET":
        return RepoContext._canon_dataset_key(ctx)
    return RepoContext._canon_code_key(ctx)


def persist_context(db_path: Path, ctx: RepoContext, category: Category) -> int:
    canon = _canon_for(ctx, category)
    if not canon:
        raise ValueError("Cannot derive canonical key")

    logging.info(
        "persist: category=%s key=%s url=%s",
        category,
        canon,
        (ctx.hf_id or ctx.gh_url or ctx.url or ""),
    )

    base = {
        "url": ctx.url,
        "hf_id": ctx.hf_id,
        "gh_url": ctx.gh_url,
        "host": ctx.host,
        "repo_path": str(ctx.repo_path) if ctx.repo_path else None,
        "readme_text": ctx.readme_text,
        "card_data": ctx.card_data,
        "config_json": ctx.config_json,
        "model_index": ctx.model_index,
        "tags": ctx.tags,
        "downloads_30d": ctx.downloads_30d,
        "downloads_all_time": ctx.downloads_all_time,
        "likes": ctx.likes,
        "created_at": ctx.created_at,
        "last_modified": ctx.last_modified,
        "gated": ctx.gated,
        "private": ctx.private,
        "contributors": ctx.contributors,
        "commit_history": ctx.commit_history,
        "fetch_logs": ctx.fetch_logs,
        "cache_hits": ctx.cache_hits,
        "api_errors": ctx.api_errors,
    }

    files = [
        {
            "path": str(fi.path),
            "ext": fi.ext,
            "size_bytes": int(fi.size_bytes or 0),
        }
        for fi in ctx.files
    ]

    conn = db.open_db(db_path)
    try:
        rid = db.upsert_resource(
            conn,
            category=category,
            canonical_key=canon,
            base=base,
            files=files,
        )
        logging.info(
            "persisted: id=%s category=%s files=%d", rid, category, len(ctx.files or [])
        )

        if category == "MODEL":
            # datasets
            for ds in ctx.linked_datasets:
                ds_key = RepoContext._canon_dataset_key(ds)
                if not ds_key:
                    continue
                ds_id = db.resource_id_by_key(
                    conn, category="DATASET", canonical_key=ds_key
                )
                if ds_id is None:
                    ds_url = (
                        getattr(ds, "url", None)
                        or f"https://huggingface.co/datasets/{ds_key}"
                    )
                    try:
                        ds_ctx = build_dataset_context(ds_url)
                        ds_base = {
                            "url": ds_ctx.url,
                            "hf_id": ds_ctx.hf_id,
                            "gh_url": ds_ctx.gh_url,
                            "host": ds_ctx.host,
                            "repo_path": (
                                str(ds_ctx.repo_path) if ds_ctx.repo_path else None
                            ),
                            "readme_text": ds_ctx.readme_text,
                            "card_data": ds_ctx.card_data,
                            "config_json": ds_ctx.config_json,
                            "model_index": ds_ctx.model_index,
                            "tags": ds_ctx.tags,
                            "downloads_30d": ds_ctx.downloads_30d,
                            "downloads_all_time": ds_ctx.downloads_all_time,
                            "likes": ds_ctx.likes,
                            "created_at": ds_ctx.created_at,
                            "last_modified": ds_ctx.last_modified,
                            "gated": ds_ctx.gated,
                            "private": ds_ctx.private,
                            "contributors": ds_ctx.contributors,
                            "commit_history": ds_ctx.commit_history,
                            "fetch_logs": ds_ctx.fetch_logs,
                            "cache_hits": ds_ctx.cache_hits,
                            "api_errors": ds_ctx.api_errors,
                        }
                        ds_files = [
                            {
                                "path": str(fi.path),
                                "ext": fi.ext,
                                "size_bytes": int(fi.size_bytes or 0),
                            }
                            for fi in ds_ctx.files
                        ]
                        ds_id = db.upsert_resource(
                            conn,
                            category="DATASET",
                            canonical_key=RepoContext._canon_dataset_key(ds_ctx),
                            base=ds_base,
                            files=ds_files,
                        )
                    except Exception as e:
                        ctx.fetch_logs.append(
                            f"Linked dataset hydrate failed for {ds_key}: {e}"
                        )
                        logging.warning("dataset hydrate failed: %s", e)

                if ds_id is not None:
                    db.link_resources(conn, rid, ds_id, "MODEL_TO_DATASET")

            # code
            for code in ctx.linked_code:
                code_key = RepoContext._canon_code_key(code)
                if not code_key:
                    continue
                code_id = db.resource_id_by_key(
                    conn, category="CODE", canonical_key=code_key
                )
                if code_id is None:
                    code_url = getattr(code, "gh_url", None) or getattr(
                        code, "url", None
                    )
                    if code_url:
                        try:
                            code_ctx = build_code_context(code_url)
                            code_base = {
                                "url": code_ctx.url,
                                "hf_id": code_ctx.hf_id,
                                "gh_url": code_ctx.gh_url,
                                "host": code_ctx.host,
                                "repo_path": (
                                    str(code_ctx.repo_path)
                                    if code_ctx.repo_path
                                    else None
                                ),
                                "readme_text": code_ctx.readme_text,
                                "card_data": code_ctx.card_data,
                                "config_json": code_ctx.config_json,
                                "model_index": code_ctx.model_index,
                                "tags": code_ctx.tags,
                                "downloads_30d": code_ctx.downloads_30d,
                                "downloads_all_time": code_ctx.downloads_all_time,
                                "likes": code_ctx.likes,
                                "created_at": code_ctx.created_at,
                                "last_modified": code_ctx.last_modified,
                                "gated": code_ctx.gated,
                                "private": code_ctx.private,
                                "contributors": code_ctx.contributors,
                                "commit_history": code_ctx.commit_history,
                                "fetch_logs": code_ctx.fetch_logs,
                                "cache_hits": code_ctx.cache_hits,
                                "api_errors": code_ctx.api_errors,
                            }
                            code_files = [
                                {
                                    "path": str(fi.path),
                                    "ext": fi.ext,
                                    "size_bytes": int(fi.size_bytes or 0),
                                }
                                for fi in code_ctx.files
                            ]
                            code_id = db.upsert_resource(
                                conn,
                                category="CODE",
                                canonical_key=RepoContext._canon_code_key(code_ctx),
                                base=code_base,
                                files=code_files,
                            )
                        except Exception as e:
                            ctx.fetch_logs.append(
                                f"Linked code failed for {code_url}: {e}"
                            )
                            logging.warning("code hydrate failed: %s", e)

                if code_id is not None:
                    db.link_resources(conn, rid, code_id, "MODEL_TO_CODE")

        conn.commit()
        logging.info("persist done: id=%s category=%s key=%s", rid, category, canon)
        return rid
    finally:
        conn.close()


# ---------------- Entry ----------------


def main() -> int:
    if len(sys.argv) != 2:
        sys.exit(1)
    url_file = sys.argv[1]

    rows = read_urls(url_file)
    db_path = _resolve_db_path()
    _ensure_path_secure(db_path)

    total = len(rows)
    succeeded = 0

    for code_url, dataset_url, model_url in rows:
        code_id = None
        dataset_id = None

        try:
            if code_url:
                cat, ctx = _build_context_for_url(code_url)
                if cat == "CODE":
                    code_id = persist_context(db_path, ctx, cat)
                else:
                    logging.warning(
                        "code column parsed as %s, skipping: %s", cat, code_url
                    )
        except Exception as e:
            logging.warning("code persist failed: %s", e)

        try:
            if dataset_url:
                cat, ctx = _build_context_for_url(dataset_url)
                if cat == "DATASET":
                    dataset_id = persist_context(db_path, ctx, cat)
                else:
                    logging.warning(
                        "dataset column parsed as %s, skipping: %s", cat, dataset_url
                    )
        except Exception as e:
            logging.warning("dataset persist failed: %s", e)

        try:
            url = (model_url or "").strip()
            if not url:
                _emit_error_ndjson("unknown", "MODEL")
                continue

            category, ctx = _build_context_for_url(url)
            if category == "MODEL":
                _attach_explicit_links(ctx, code_url, dataset_url)
            model_id = persist_context(db_path, ctx, category)
            if category == "MODEL":
                _evaluate_and_persist(db_path, model_id, category, ctx)

                if code_id is not None or dataset_id is not None:
                    conn = db.open_db(db_path)
                    try:
                        if dataset_id is not None:
                            db.link_resources(
                                conn, model_id, dataset_id, "MODEL_TO_DATASET"
                            )
                        if code_id is not None:
                            db.link_resources(conn, model_id, code_id, "MODEL_TO_CODE")
                        conn.commit()
                    finally:
                        conn.close()
            else:
                _emit_error_ndjson(url, category)

        except Exception as e:
            logging.error(
                "model pipeline failed: url=%s err=%s", model_url, e, exc_info=True
            )
            _emit_error_ndjson(model_url or "unknown", "MODEL")

    sys.exit(0 if succeeded == total else 1)


def _emit_error_ndjson(name_hint: str = "unknown", category: str = "MODEL") -> None:
    name = (
        (name_hint.rstrip("/").split("/")[-1] or "unknown") if name_hint else "unknown"
    )
    nd = {
        "name": name,
        "category": category,
        "net_score": 0.0,
        "net_score_latency": 1,
        "ramp_up_time": 0.0,
        "ramp_up_time_latency": 1,
        "bus_factor": 0.0,
        "bus_factor_latency": 1,
        "performance_claims": 0.0,
        "performance_claims_latency": 1,
        "license": 0.0,
        "license_latency": 1,
        "size_score": {
            "raspberry_pi": 0.0,
            "jetson_nano": 0.0,
            "desktop_pc": 0.0,
            "aws_server": 0.0,
        },
        "size_score_latency": 1,
        "dataset_and_code_score": 0.0,
        "dataset_and_code_score_latency": 1,
        "dataset_quality": 0.0,
        "dataset_quality_latency": 1,
        "code_quality": 0.0,
        "code_quality_latency": 1,
    }
    print(json.dumps(nd, separators=(",", ":"), ensure_ascii=False), flush=True)


if __name__ == "__main__":
    _require_valid_github_token()
    _validate_log_file_env()
    setup_logging()
    sys.exit(main())
>>>>>>> cf816f47
<|MERGE_RESOLUTION|>--- conflicted
+++ resolved
@@ -1,1340 +1,702 @@
-<<<<<<< HEAD
-#!/usr/bin/env python3
-import logging
-import os
-import platform
-import stat
-import sys
-import time
-from pathlib import Path
-from typing import Dict, Literal
-import math
-
-import db
-from handlers import (
-    build_code_context,
-    build_dataset_context,
-    build_model_context,
-)
-from metric_eval import MetricEval, init_metrics, init_weights
-from net_scorer import _emit_ndjson
-from repo_context import RepoContext
-from url_router import UrlRouter, UrlType
-import json
-from typing import Optional
-Category = Literal["MODEL", "DATASET", "CODE"]
-
-
-# ---------------- Logging ----------------
-def _validate_log_file_env() -> str:
-    """
-    Validate LOG_FILE env var per spec:
-      - Must be set
-      - File must already exist (do NOT create it)
-      - Must be writable (we must be able to open for writing)
-    Exit(1) on failure.
-    """
-    log_file = os.getenv("LOG_FILE")
-    if not log_file:
-        sys.exit(1)
-
-    p = Path(log_file)
-
-    if not p.exists() or not p.is_file():
-        sys.exit(1)
-
-    # Check basic write access
-    if not os.access(p, os.W_OK):
-        sys.exit(1)
-
-    # Try to open for append and write a test byte, then remove it
-    try:
-        with open(p, "a+b") as f:
-            pos = f.tell()
-            f.write(b"\0")
-            f.flush()
-            f.seek(pos)
-            f.truncate()
-    except Exception:
-        sys.exit(1)
-
-    return log_file
-
-
-def setup_logging() -> None:
-    """
-    Configure logging via env. REQUIRED:
-      LOG_FILE must be set and writable.
-      LOG_LEVEL -> 0=silent, 1=info, 2=debug, default "0.3" ~ WARNING
-    On any failure here, exit(1).
-    """
-    log_file = os.getenv("LOG_FILE")
-    if not log_file:
-        sys.exit(1)
-
-    try:
-        p = Path(log_file)
-        p.parent.mkdir(parents=True, exist_ok=True)
-        with open(p, "a", encoding="utf-8"):
-            pass
-    except Exception:
-        sys.exit(1)
-
-    try:
-        val = float(os.getenv("LOG_LEVEL", "0.3"))
-    except ValueError:
-        val = 0.3
-
-    if val <= 0:
-        level = logging.CRITICAL + 1
-    elif int(val) == 1:
-        level = logging.INFO
-    elif int(val) == 2:
-        level = logging.DEBUG
-    else:
-        level = logging.CRITICAL + 1
-
-    logging.basicConfig(
-        filename=log_file,
-        filemode="a",
-        level=level,
-        format="%(asctime)s [%(levelname)s] %(name)s: %(message)s",
-        force=True,
-    )
-
-    logging.info("logging initialized: file=%s level=%s", log_file, logging.getLevelName(level))
-
-
-def _require_valid_github_token() -> str:
-    """
-    Enforces presence of a plausibly valid GitHub token in $GITHUB_TOKEN.
-    We can't check server-side validity here, but we can reject obviously bad values.
-    Exits(1) on failure.
-    """
-    tok = os.environ.get("GITHUB_TOKEN", "")
-    if not tok:
-        # print("ERROR: GITHUB_TOKEN not set; refusing to run.", file=sys.stderr)
-        sys.exit(1)
-
-    # Accept common formats: legacy 'ghp_' or modern 'github_pat_'
-    if not (tok.startswith("ghp_") or tok.startswith("github_pat_")):
-        # print("ERROR: GITHUB_TOKEN appears invalid (unexpected format).", file=sys.stderr)
-        sys.exit(1)
-
-    return tok
-
-
-# ---------------- CLI + Paths ----------------
-
-def read_urls(path: str) -> list[tuple[str, str, str]]:
-    """Read file of CSV triples: code,dataset,model (blanks allowed)."""
-    rows: list[tuple[str, str, str]] = []
-    with open(path, "r", encoding="ascii") as f:
-        for raw in f:
-            line = raw.strip()
-            if not line:
-                rows.append(("", "", ""))
-                continue
-            parts = [p.strip() for p in line.split(",", 2)]
-            while len(parts) < 3:
-                parts.append("")
-            code_url, dataset_url, model_url = parts[0], parts[1], parts[2]
-            rows.append((code_url, dataset_url, model_url))
-    return rows
-
-
-def _attach_explicit_links(
-    model_ctx: RepoContext,
-    code_url: str,
-    dataset_url: str,
-) -> None:
-    """
-    If the row provided code_url and/or dataset_url, build those contexts,
-    tag them as explicit, and attach to the model context so metrics see them.
-    """
-    if code_url:
-        try:
-            cat_c, code_ctx = _build_context_for_url(code_url)
-            if cat_c == "CODE" and code_ctx:
-                code_ctx.__dict__["_link_source"] = "explicit"
-                model_ctx.link_code(code_ctx)
-        except Exception as e:
-            model_ctx.fetch_logs.append(f"explicit code attach failed: {e}")
-
-    if dataset_url:
-        try:
-            cat_d, ds_ctx = _build_context_for_url(dataset_url)
-            if cat_d == "DATASET" and ds_ctx:
-                ds_ctx.__dict__["_link_source"] = "explicit"
-                model_ctx.link_dataset(ds_ctx)
-        except Exception as e:
-            model_ctx.fetch_logs.append(f"explicit dataset attach failed: {e}")
-
-
-def _find_project_root(start: Path) -> Optional[Path]:
-    cur = start.resolve()
-    for _ in range(10):
-        if (cur / ".git").exists():
-            return cur
-        if cur.parent == cur:
-            break
-        cur = cur.parent
-    return None
-
-
-def _user_cache_base() -> Path:
-    sysname = platform.system()
-    home = Path.home()
-    if sysname == "Darwin":
-        return home / "Library" / "Application Support" / "acme-cli"
-    if sysname == "Windows":
-        base = os.environ.get("APPDATA")
-        return Path(base) / "acme-cli" if base else \
-            home / "AppData" / "Roaming" / "acme-cli"
-    xdg = os.environ.get("XDG_CACHE_HOME")
-    return Path(xdg) / "acme-cli" if xdg else home / ".cache" / "acme-cli"
-
-
-def _resolve_db_path() -> Path:
-    env_db = os.environ.get("ACME_DB")
-    if env_db:
-        return Path(env_db)
-    proj = _find_project_root(Path.cwd())
-    return proj / ".acme" / "state.sqlite" if proj else \
-        _user_cache_base() / "state.sqlite"
-
-
-def _ensure_path_secure(p: Path) -> None:
-    p.parent.mkdir(parents=True, exist_ok=True)
-    try:
-        if not p.exists():
-            p.touch()
-        p.chmod(stat.S_IRUSR | stat.S_IWUSR)
-    except Exception:
-        pass
-
-
-# ---------------- Pipeline ----------------
-
-def _ctx_summary(ctx: RepoContext) -> dict:
-    return {
-        "url": ctx.url,
-        "hf_id": ctx.hf_id,
-        "gh_url": ctx.gh_url,
-        "host": ctx.host,
-        "files": len(ctx.files or []),
-        "tags": len(ctx.tags or []),
-        "contributors": len(ctx.contributors or []),
-        "has_readme": bool(ctx.readme_text),
-        "repo_path": str(ctx.repo_path) if ctx.repo_path else None,
-    }
-
-
-def _build_context_for_url(url: str) -> tuple[Category, RepoContext]:
-    parsed = UrlRouter().parse(url)
-    if parsed.type is UrlType.MODEL:
-        return "MODEL", build_model_context(url)
-    if parsed.type is UrlType.DATASET:
-        return "DATASET", build_dataset_context(url)
-    if parsed.type is UrlType.CODE:
-        return "CODE", build_code_context(url)
-    raise ValueError("Unsupported URL type")
-
-
-def _evaluate_and_persist(
-    db_path: Path, rid: int, category: Category, ctx: RepoContext
-) -> None:
-    if category != "MODEL":
-        return
-
-    url_disp = ctx.hf_id or ctx.gh_url or ctx.url or ""
-    logging.info("eval: id=%s category=%s url=%s", rid, category, url_disp)
-
-    weights = init_weights()
-    metrics = init_metrics()
-    logging.debug("metrics=%s", [m.name for m in metrics])
-
-    evaluator = MetricEval(metrics, weights)
-    repo_ctx = {**ctx.__dict__, "_ctx_obj": ctx, "category": category}
-
-    def _to_01(x: object) -> float:
-        try:
-            v = float(x)
-        except Exception:
-            return 0.0
-        if not math.isfinite(v) or v < 0.0:
-            return 0.0
-        return 1.0 if v > 1.0 else v
-
-    scores: Dict[str, float] = {}
-    lats_ms: Dict[str, int] = {}
-
-    eval_t0 = time.perf_counter_ns()
-
-    # -------- Parallel evaluation --------
-    raw_results = {}
-    durations: Dict[str, int] = {}
-
-    def timed_eval(metric):
-        t0 = time.perf_counter_ns()
-        try:
-            val = metric.evaluate(repo_ctx)
-        except Exception as e:
-            repo_ctx.setdefault("_metric_errors", {})[metric.name] = str(e)
-            val = 0.0
-        dur_ms = max(1, int((time.perf_counter_ns() - t0) // 1_000_000))
-        return metric.name, val, dur_ms
-
-    from concurrent.futures import ThreadPoolExecutor, as_completed
-    with ThreadPoolExecutor() as executor:
-        futures = {executor.submit(timed_eval, m): m for m in metrics}
-        for fut in as_completed(futures):
-            name, raw, dur = fut.result()
-            raw_results[name] = raw
-            durations[name] = dur
-            scores[name] = _to_01(raw)
-            lats_ms[name] = dur
-            logging.info("[METRIC] id=%s %s=%.3f (%d ms)", rid, name, scores[name], dur)
-
-    net = _to_01(evaluator.aggregateScores(scores))
-
-    total_eval_ms = max(
-        1, int((time.perf_counter_ns() - eval_t0) // 1_000_000)
-    )
-    net_lat = total_eval_ms
-
-    logging.info(
-        "[SCORE] id=%s category=%s net=%.3f (%d ms)",
-        rid,
-        category,
-        net,
-        net_lat,
-    )
-
-    conn = db.open_db(db_path)
-    try:
-        ver = "v1"
-        fp = [category, url_disp or "unknown"]
-
-        for m in metrics:
-            aux = {}
-            if (m.name == "CodeQuality"
-                    and "_code_quality_llm_parts" in repo_ctx):
-                aux["llm_parts"] = repo_ctx["_code_quality_llm_parts"]
-            if (m.name == "DatasetQuality"
-                    and "_dataset_quality_llm_parts" in repo_ctx):
-                aux["llm_parts"] = repo_ctx["_dataset_quality_llm_parts"]
-            if "_metric_errors" in repo_ctx and m.name in repo_ctx["_metric_errors"]:
-                aux["error"] = repo_ctx["_metric_errors"][m.name]
-
-            db.upsert_metric(
-                conn,
-                resource_id=rid,
-                metric_name=m.name,
-                value=float(scores.get(m.name, 0.0)),
-                latency_ms=int(lats_ms.get(m.name, 1)),
-                aux=aux,
-                metric_version=ver,
-                input_fingerprint_parts=fp,
-            )
-
-        db.upsert_metric(
-            conn,
-            resource_id=rid,
-            metric_name="NetScore",
-            value=float(net),
-            latency_ms=int(net_lat),
-            aux={},
-            metric_version=ver,
-            input_fingerprint_parts=fp,
-        )
-        conn.commit()
-    finally:
-        conn.close()
-
-    if category == "MODEL":
-        _emit_ndjson(ctx, category, scores, net, lats_ms, net_lat)
-
-    logging.info("eval done: id=%s metrics=%d", rid, len(scores))
-
-def _canon_for(ctx: RepoContext, category: Category) -> str:
-    if category == "MODEL":
-        return ctx.hf_id.lower() if ctx.hf_id else (ctx.url or "").lower()
-    if category == "DATASET":
-        return RepoContext._canon_dataset_key(ctx)
-    return RepoContext._canon_code_key(ctx)
-
-
-def persist_context(
-    db_path: Path, ctx: RepoContext, category: Category
-) -> int:
-    canon = _canon_for(ctx, category)
-    if not canon:
-        raise ValueError("Cannot derive canonical key")
-
-    logging.info("persist: category=%s key=%s url=%s", category, canon,
-                (ctx.hf_id or ctx.gh_url or ctx.url or ""))
-
-    base = {
-        "url": ctx.url,
-        "hf_id": ctx.hf_id,
-        "gh_url": ctx.gh_url,
-        "host": ctx.host,
-        "repo_path": str(ctx.repo_path) if ctx.repo_path else None,
-        "readme_text": ctx.readme_text,
-        "card_data": ctx.card_data,
-        "config_json": ctx.config_json,
-        "model_index": ctx.model_index,
-        "tags": ctx.tags,
-        "downloads_30d": ctx.downloads_30d,
-        "downloads_all_time": ctx.downloads_all_time,
-        "likes": ctx.likes,
-        "created_at": ctx.created_at,
-        "last_modified": ctx.last_modified,
-        "gated": ctx.gated,
-        "private": ctx.private,
-        "contributors": ctx.contributors,
-        "commit_history": ctx.commit_history,
-        "fetch_logs": ctx.fetch_logs,
-        "cache_hits": ctx.cache_hits,
-        "api_errors": ctx.api_errors,
-    }
-
-    files = [{
-        "path": str(fi.path),
-        "ext": fi.ext,
-        "size_bytes": int(fi.size_bytes or 0),
-    } for fi in ctx.files]
-
-    conn = db.open_db(db_path)
-    try:
-        rid = db.upsert_resource(
-            conn, category=category, canonical_key=canon, base=base,
-            files=files,
-        )
-        logging.info("persisted: id=%s category=%s files=%d",
-                    rid, category, len(ctx.files or []))
-
-        if category == "MODEL":
-            # datasets
-            for ds in ctx.linked_datasets:
-                ds_key = RepoContext._canon_dataset_key(ds)
-                if not ds_key:
-                    continue
-                ds_id = db.resource_id_by_key(
-                    conn, category="DATASET", canonical_key=ds_key
-                )
-                if ds_id is None:
-                    ds_url = getattr(ds, "url", None) or \
-                        f"https://huggingface.co/datasets/{ds_key}"
-                    try:
-                        ds_ctx = build_dataset_context(ds_url)
-                        ds_base = {
-                            "url": ds_ctx.url,
-                            "hf_id": ds_ctx.hf_id,
-                            "gh_url": ds_ctx.gh_url,
-                            "host": ds_ctx.host,
-                            "repo_path": (
-                                str(ds_ctx.repo_path)
-                                if ds_ctx.repo_path else None
-                            ),
-                            "readme_text": ds_ctx.readme_text,
-                            "card_data": ds_ctx.card_data,
-                            "config_json": ds_ctx.config_json,
-                            "model_index": ds_ctx.model_index,
-                            "tags": ds_ctx.tags,
-                            "downloads_30d": ds_ctx.downloads_30d,
-                            "downloads_all_time": ds_ctx.downloads_all_time,
-                            "likes": ds_ctx.likes,
-                            "created_at": ds_ctx.created_at,
-                            "last_modified": ds_ctx.last_modified,
-                            "gated": ds_ctx.gated,
-                            "private": ds_ctx.private,
-                            "contributors": ds_ctx.contributors,
-                            "commit_history": ds_ctx.commit_history,
-                            "fetch_logs": ds_ctx.fetch_logs,
-                            "cache_hits": ds_ctx.cache_hits,
-                            "api_errors": ds_ctx.api_errors,
-                        }
-                        ds_files = [{
-                            "path": str(fi.path),
-                            "ext": fi.ext,
-                            "size_bytes": int(fi.size_bytes or 0),
-                        } for fi in ds_ctx.files]
-                        ds_id = db.upsert_resource(
-                            conn, category="DATASET",
-                            canonical_key=RepoContext._canon_dataset_key(
-                                ds_ctx),
-                            base=ds_base, files=ds_files,
-                        )
-                    except Exception as e:
-                        ctx.fetch_logs.append(
-                            f"Linked dataset hydrate failed for {ds_key}: {e}"
-                        )
-                        logging.warning("dataset hydrate failed: %s", e)
-
-                if ds_id is not None:
-                    db.link_resources(conn, rid, ds_id, "MODEL_TO_DATASET")
-
-            # code
-            for code in ctx.linked_code:
-                code_key = RepoContext._canon_code_key(code)
-                if not code_key:
-                    continue
-                code_id = db.resource_id_by_key(
-                    conn, category="CODE", canonical_key=code_key
-                )
-                if code_id is None:
-                    code_url = getattr(code, "gh_url", None) or \
-                        getattr(code, "url", None)
-                    if code_url:
-                        try:
-                            code_ctx = build_code_context(code_url)
-                            code_base = {
-                                "url": code_ctx.url,
-                                "hf_id": code_ctx.hf_id,
-                                "gh_url": code_ctx.gh_url,
-                                "host": code_ctx.host,
-                                "repo_path": (
-                                    str(code_ctx.repo_path)
-                                    if code_ctx.repo_path else None
-                                ),
-                                "readme_text": code_ctx.readme_text,
-                                "card_data": code_ctx.card_data,
-                                "config_json": code_ctx.config_json,
-                                "model_index": code_ctx.model_index,
-                                "tags": code_ctx.tags,
-                                "downloads_30d": code_ctx.downloads_30d,
-                                "downloads_all_time":
-                                    code_ctx.downloads_all_time,
-                                "likes": code_ctx.likes,
-                                "created_at": code_ctx.created_at,
-                                "last_modified": code_ctx.last_modified,
-                                "gated": code_ctx.gated,
-                                "private": code_ctx.private,
-                                "contributors": code_ctx.contributors,
-                                "commit_history": code_ctx.commit_history,
-                                "fetch_logs": code_ctx.fetch_logs,
-                                "cache_hits": code_ctx.cache_hits,
-                                "api_errors": code_ctx.api_errors,
-                            }
-                            code_files = [{
-                                "path": str(fi.path),
-                                "ext": fi.ext,
-                                "size_bytes": int(fi.size_bytes or 0),
-                            } for fi in code_ctx.files]
-                            code_id = db.upsert_resource(
-                                conn, category="CODE",
-                                canonical_key=RepoContext._canon_code_key(
-                                    code_ctx),
-                                base=code_base, files=code_files,
-                            )
-                        except Exception as e:
-                            ctx.fetch_logs.append(
-                                f"Linked code failed for {code_url}: {e}"
-                            )
-                            logging.warning("code hydrate failed: %s", e)
-
-                if code_id is not None:
-                    db.link_resources(conn, rid, code_id, "MODEL_TO_CODE")
-
-        conn.commit()
-        logging.info("persist done: id=%s category=%s key=%s",
-                    rid, category, canon)
-        return rid
-    finally:
-        conn.close()
-
-
-# ---------------- Entry ----------------
-
-def main() -> int:
-    if len(sys.argv) != 2:
-        sys.exit(1)
-    url_file = sys.argv[1]
-
-    rows = read_urls(url_file)
-    db_path = _resolve_db_path()
-    _ensure_path_secure(db_path)
-
-    total = len(rows)
-    succeeded = 0
-
-    for code_url, dataset_url, model_url in rows:
-        code_id = None
-        dataset_id = None
-
-        try:
-            if code_url:
-                cat, ctx = _build_context_for_url(code_url)
-                if cat == "CODE":
-                    code_id = persist_context(db_path, ctx, cat)
-                else:
-                    logging.warning("code column parsed as %s, skipping: %s", cat, code_url)
-        except Exception as e:
-            logging.warning("code persist failed: %s", e)
-
-        try:
-            if dataset_url:
-                cat, ctx = _build_context_for_url(dataset_url)
-                if cat == "DATASET":
-                    dataset_id = persist_context(db_path, ctx, cat)
-                else:
-                    logging.warning("dataset column parsed as %s, skipping: %s", cat, dataset_url)
-        except Exception as e:
-            logging.warning("dataset persist failed: %s", e)
-
-        try:
-            url = (model_url or "").strip()
-            if not url:
-                _emit_error_ndjson("unknown", "MODEL")
-                continue
-
-            category, ctx = _build_context_for_url(url)
-            if category == "MODEL":
-                _attach_explicit_links(ctx, code_url, dataset_url)
-            model_id = persist_context(db_path, ctx, category)
-            if category == "MODEL":
-                _evaluate_and_persist(db_path, model_id, category, ctx)
-
-                if code_id is not None or dataset_id is not None:
-                    conn = db.open_db(db_path)
-                    try:
-                        if dataset_id is not None:
-                            db.link_resources(conn, model_id, dataset_id, "MODEL_TO_DATASET")
-                        if code_id is not None:
-                            db.link_resources(conn, model_id, code_id, "MODEL_TO_CODE")
-                        conn.commit()
-                    finally:
-                        conn.close()
-            else:
-                _emit_error_ndjson(url, category)
-
-        except Exception as e:
-            logging.error("model pipeline failed: url=%s err=%s", model_url, e, exc_info=True)
-            _emit_error_ndjson(model_url or "unknown", "MODEL")
-
-    sys.exit(0 if succeeded == total else 1)
-
-
-def _emit_error_ndjson(name_hint: str = "unknown", category: str = "MODEL") -> None:
-    name = (name_hint.rstrip("/").split("/")[-1] or "unknown") if name_hint else "unknown"
-    nd = {
-        "name": name,
-        "category": category,
-        "net_score": 0.0, "net_score_latency": 1,
-        "ramp_up_time": 0.0, "ramp_up_time_latency": 1,
-        "bus_factor": 0.0, "bus_factor_latency": 1,
-        "performance_claims": 0.0, "performance_claims_latency": 1,
-        "license": 0.0, "license_latency": 1,
-        "size_score": {
-            "raspberry_pi": 0.0, "jetson_nano": 0.0,
-            "desktop_pc": 0.0, "aws_server": 0.0
-        },
-        "size_score_latency": 1,
-        "dataset_and_code_score": 0.0, "dataset_and_code_score_latency": 1,
-        "dataset_quality": 0.0, "dataset_quality_latency": 1,
-        "code_quality": 0.0, "code_quality_latency": 1,
-    }
-    print(json.dumps(nd, separators=(",", ":"), ensure_ascii=False), flush=True)
-
-
-if __name__ == "__main__":
-    _require_valid_github_token()
-    _validate_log_file_env()
-    setup_logging()
-    sys.exit(main())
-=======
-#!/usr/bin/env python3
-import logging
-import os
-import platform
-import stat
-import sys
-import time
-from pathlib import Path
-from typing import Dict, Literal
-import math
-
-import db
-from handlers import (
-    build_code_context,
-    build_dataset_context,
-    build_model_context,
-)
-from metric_eval import MetricEval, init_metrics, init_weights
-from net_scorer import _emit_ndjson
-from repo_context import RepoContext
-from url_router import UrlRouter, UrlType
-import json
-from typing import Optional
-
-Category = Literal["MODEL", "DATASET", "CODE"]
-
-
-# ---------------- Logging ----------------
-def _validate_log_file_env() -> str:
-    """
-    Validate LOG_FILE env var per spec:
-      - Must be set
-      - File must already exist (do NOT create it)
-      - Must be writable (we must be able to open for writing)
-    Exit(1) on failure.
-    """
-    log_file = os.getenv("LOG_FILE")
-    if not log_file:
-        sys.exit(1)
-
-    p = Path(log_file)
-
-    if not p.exists() or not p.is_file():
-        sys.exit(1)
-
-    # Check basic write access
-    if not os.access(p, os.W_OK):
-        sys.exit(1)
- 
-    # Generate a unique random number for this test
-    random_number = os.urandom(64).hex()
-
-    # Try to log a test message to ensure logger compatibility
-    try:
-        logging.basicConfig(
-            filename=log_file,
-            filemode="a",
-            level=logging.INFO,
-            format="%(asctime)s [%(levelname)s] %(name)s: %(message)s",
-            force=True,
-        )
-        logging.info(f"Logger test entry for validation: {random_number}")
-    except Exception:
-        sys.exit(1)
-
-    # Validate that the log entry was written
-    try:
-        with open(log_file, "r", encoding="utf-8", errors="ignore") as f:
-            found = any(f"Logger test entry for validation: {random_number}" in line for line in f)
-        if not found:
-            sys.exit(1)
-    except Exception:
-        sys.exit(1)
-
-    return log_file
-
-
-def setup_logging() -> None:
-    """
-    Configure logging via env. REQUIRED:
-      LOG_FILE must be set and writable.
-      LOG_LEVEL -> 0=silent, 1=info, 2=debug, default "0.3" ~ WARNING
-    On any failure here, exit(1).
-    """
-    log_file = os.getenv("LOG_FILE")
-    if not log_file:
-        sys.exit(1)
-
-    try:
-        p = Path(log_file)
-        p.parent.mkdir(parents=True, exist_ok=True)
-        with open(p, "a", encoding="utf-8"):
-            pass
-    except Exception:
-        sys.exit(1)
-
-    try:
-        val = float(os.getenv("LOG_LEVEL", "0.3"))
-    except ValueError:
-        val = 0.3
-
-    if val <= 0:
-        level = logging.CRITICAL + 1
-    elif int(val) == 1:
-        level = logging.INFO
-    elif int(val) == 2:
-        level = logging.DEBUG
-    else:
-        level = logging.CRITICAL + 1
-
-    logging.basicConfig(
-        filename=log_file,
-        filemode="a",
-        level=level,
-        format="%(asctime)s [%(levelname)s] %(name)s: %(message)s",
-        force=True,
-    )
-
-    logging.info(
-        "logging initialized: file=%s level=%s", log_file, logging.getLevelName(level)
-    )
-
-
-def _require_valid_github_token() -> str:
-    """
-    Enforces presence of a plausibly valid GitHub token in $GITHUB_TOKEN.
-    We can't check server-side validity here, but we can reject obviously bad values.
-    Exits(1) on failure.
-    """
-    tok = os.environ.get("GITHUB_TOKEN", "")
-    if not tok:
-        # print("ERROR: GITHUB_TOKEN not set; refusing to run.", file=sys.stderr)
-        sys.exit(1)
-
-    # Accept common formats: legacy 'ghp_' or modern 'github_pat_'
-    if not (tok.startswith("ghp_") or tok.startswith("github_pat_")):
-        # print("ERROR: GITHUB_TOKEN appears invalid (unexpected format).", file=sys.stderr)
-        sys.exit(1)
-
-    return tok
-
-
-# ---------------- CLI + Paths ----------------
-
-
-def read_urls(path: str) -> list[tuple[str, str, str]]:
-    """Read file of CSV triples: code,dataset,model (blanks allowed)."""
-    rows: list[tuple[str, str, str]] = []
-    with open(path, "r", encoding="ascii") as f:
-        for raw in f:
-            line = raw.strip()
-            if not line:
-                rows.append(("", "", ""))
-                continue
-            parts = [p.strip() for p in line.split(",", 2)]
-            while len(parts) < 3:
-                parts.append("")
-            code_url, dataset_url, model_url = parts[0], parts[1], parts[2]
-            rows.append((code_url, dataset_url, model_url))
-    return rows
-
-
-def _attach_explicit_links(
-    model_ctx: RepoContext,
-    code_url: str,
-    dataset_url: str,
-) -> None:
-    """
-    If the row provided code_url and/or dataset_url, build those contexts,
-    tag them as explicit, and attach to the model context so metrics see them.
-    """
-    if code_url:
-        try:
-            cat_c, code_ctx = _build_context_for_url(code_url)
-            if cat_c == "CODE" and code_ctx:
-                code_ctx.__dict__["_link_source"] = "explicit"
-                model_ctx.link_code(code_ctx)
-        except Exception as e:
-            model_ctx.fetch_logs.append(f"explicit code attach failed: {e}")
-
-    if dataset_url:
-        try:
-            cat_d, ds_ctx = _build_context_for_url(dataset_url)
-            if cat_d == "DATASET" and ds_ctx:
-                ds_ctx.__dict__["_link_source"] = "explicit"
-                model_ctx.link_dataset(ds_ctx)
-        except Exception as e:
-            model_ctx.fetch_logs.append(f"explicit dataset attach failed: {e}")
-
-
-def _find_project_root(start: Path) -> Optional[Path]:
-    cur = start.resolve()
-    for _ in range(10):
-        if (cur / ".git").exists():
-            return cur
-        if cur.parent == cur:
-            break
-        cur = cur.parent
-    return None
-
-
-def _user_cache_base() -> Path:
-    sysname = platform.system()
-    home = Path.home()
-    if sysname == "Darwin":
-        return home / "Library" / "Application Support" / "acme-cli"
-    if sysname == "Windows":
-        base = os.environ.get("APPDATA")
-        return (
-            Path(base) / "acme-cli"
-            if base
-            else home / "AppData" / "Roaming" / "acme-cli"
-        )
-    xdg = os.environ.get("XDG_CACHE_HOME")
-    return Path(xdg) / "acme-cli" if xdg else home / ".cache" / "acme-cli"
-
-
-def _resolve_db_path() -> Path:
-    env_db = os.environ.get("ACME_DB")
-    if env_db:
-        return Path(env_db)
-    proj = _find_project_root(Path.cwd())
-    return (
-        proj / ".acme" / "state.sqlite" if proj else _user_cache_base() / "state.sqlite"
-    )
-
-
-def _ensure_path_secure(p: Path) -> None:
-    p.parent.mkdir(parents=True, exist_ok=True)
-    try:
-        if not p.exists():
-            p.touch()
-        p.chmod(stat.S_IRUSR | stat.S_IWUSR)
-    except Exception:
-        pass
-
-
-# ---------------- Pipeline ----------------
-
-
-def _ctx_summary(ctx: RepoContext) -> dict:
-    return {
-        "url": ctx.url,
-        "hf_id": ctx.hf_id,
-        "gh_url": ctx.gh_url,
-        "host": ctx.host,
-        "files": len(ctx.files or []),
-        "tags": len(ctx.tags or []),
-        "contributors": len(ctx.contributors or []),
-        "has_readme": bool(ctx.readme_text),
-        "repo_path": str(ctx.repo_path) if ctx.repo_path else None,
-    }
-
-
-def _build_context_for_url(url: str) -> tuple[Category, RepoContext]:
-    parsed = UrlRouter().parse(url)
-    if parsed.type is UrlType.MODEL:
-        return "MODEL", build_model_context(url)
-    if parsed.type is UrlType.DATASET:
-        return "DATASET", build_dataset_context(url)
-    if parsed.type is UrlType.CODE:
-        return "CODE", build_code_context(url)
-    raise ValueError("Unsupported URL type")
-
-
-def _evaluate_and_persist(
-    db_path: Path, rid: int, category: Category, ctx: RepoContext
-) -> None:
-
-    if category != "MODEL":
-        return
-
-    url_disp = ctx.hf_id or ctx.gh_url or ctx.url or ""
-    logging.info("eval: id=%s category=%s url=%s", rid, category, url_disp)
-
-    weights = init_weights()
-    metrics = init_metrics()
-    logging.debug("metrics=%s", [m.name for m in metrics])
-
-    evaluator = MetricEval(metrics, weights)
-    repo_ctx = {**ctx.__dict__, "_ctx_obj": ctx, "category": category}
-
-    def _to_01(x: object) -> float:
-        try:
-            v = float(x)
-        except Exception:
-            return 0.0
-        if not math.isfinite(v) or v < 0.0:
-            return 0.0
-        return 1.0 if v > 1.0 else v
-
-    scores: Dict[str, float] = {}
-    lats_ms: Dict[str, int] = {}
-
-    # start total timer
-    eval_t0 = time.perf_counter_ns()
-
-    # per-metric timings
-    for m in metrics:
-        t0 = time.perf_counter_ns()
-        try:
-            raw = m.evaluate(repo_ctx)
-        except Exception as e:
-            raw = 0.0
-            repo_ctx.setdefault("_metric_errors", {})[m.name] = str(e)
-        dur_ms = max(1, int((time.perf_counter_ns() - t0) // 1_000_000))
-        val = _to_01(raw)
-        scores[m.name] = val
-        lats_ms[m.name] = dur_ms
-        logging.info("[METRIC] id=%s %s=%.3f (%d ms)", rid, m.name, val, dur_ms)
-
-    net = _to_01(evaluator.aggregateScores(scores))
-
-    total_eval_ms = max(1, int((time.perf_counter_ns() - eval_t0) // 1_000_000))
-    sum_metrics_ms = sum(int(v) for v in lats_ms.values())
-    net_lat = max(total_eval_ms, sum_metrics_ms)
-
-    logging.info(
-        "[SCORE] id=%s category=%s net=%.3f (%d ms)", rid, category, net, net_lat
-    )
-
-    conn = db.open_db(db_path)
-    try:
-        ver = "v1"
-        fp = [category, url_disp or "unknown"]
-
-        for m in metrics:
-            aux = {}
-            if m.name == "CodeQuality" and "_code_quality_llm_parts" in repo_ctx:
-                aux["llm_parts"] = repo_ctx["_code_quality_llm_parts"]
-            if m.name == "DatasetQuality" and "_dataset_quality_llm_parts" in repo_ctx:
-                aux["llm_parts"] = repo_ctx["_dataset_quality_llm_parts"]
-            if "_metric_errors" in repo_ctx and m.name in repo_ctx["_metric_errors"]:
-                aux["error"] = repo_ctx["_metric_errors"][m.name]
-
-            db.upsert_metric(
-                conn,
-                resource_id=rid,
-                metric_name=m.name,
-                value=float(scores.get(m.name, 0.0)),
-                latency_ms=int(lats_ms.get(m.name, 1)),
-                aux=aux,
-                metric_version=ver,
-                input_fingerprint_parts=fp,
-            )
-
-        db.upsert_metric(
-            conn,
-            resource_id=rid,
-            metric_name="NetScore",
-            value=float(net),
-            latency_ms=int(net_lat),
-            aux={},
-            metric_version=ver,
-            input_fingerprint_parts=fp,
-        )
-        conn.commit()
-    finally:
-        conn.close()
-
-    if category == "MODEL":
-        _emit_ndjson(ctx, category, scores, net, lats_ms, net_lat)
-
-    logging.info("eval done: id=%s metrics=%d", rid, len(scores))
-
-
-def _canon_for(ctx: RepoContext, category: Category) -> str:
-    if category == "MODEL":
-        return ctx.hf_id.lower() if ctx.hf_id else (ctx.url or "").lower()
-    if category == "DATASET":
-        return RepoContext._canon_dataset_key(ctx)
-    return RepoContext._canon_code_key(ctx)
-
-
-def persist_context(db_path: Path, ctx: RepoContext, category: Category) -> int:
-    canon = _canon_for(ctx, category)
-    if not canon:
-        raise ValueError("Cannot derive canonical key")
-
-    logging.info(
-        "persist: category=%s key=%s url=%s",
-        category,
-        canon,
-        (ctx.hf_id or ctx.gh_url or ctx.url or ""),
-    )
-
-    base = {
-        "url": ctx.url,
-        "hf_id": ctx.hf_id,
-        "gh_url": ctx.gh_url,
-        "host": ctx.host,
-        "repo_path": str(ctx.repo_path) if ctx.repo_path else None,
-        "readme_text": ctx.readme_text,
-        "card_data": ctx.card_data,
-        "config_json": ctx.config_json,
-        "model_index": ctx.model_index,
-        "tags": ctx.tags,
-        "downloads_30d": ctx.downloads_30d,
-        "downloads_all_time": ctx.downloads_all_time,
-        "likes": ctx.likes,
-        "created_at": ctx.created_at,
-        "last_modified": ctx.last_modified,
-        "gated": ctx.gated,
-        "private": ctx.private,
-        "contributors": ctx.contributors,
-        "commit_history": ctx.commit_history,
-        "fetch_logs": ctx.fetch_logs,
-        "cache_hits": ctx.cache_hits,
-        "api_errors": ctx.api_errors,
-    }
-
-    files = [
-        {
-            "path": str(fi.path),
-            "ext": fi.ext,
-            "size_bytes": int(fi.size_bytes or 0),
-        }
-        for fi in ctx.files
-    ]
-
-    conn = db.open_db(db_path)
-    try:
-        rid = db.upsert_resource(
-            conn,
-            category=category,
-            canonical_key=canon,
-            base=base,
-            files=files,
-        )
-        logging.info(
-            "persisted: id=%s category=%s files=%d", rid, category, len(ctx.files or [])
-        )
-
-        if category == "MODEL":
-            # datasets
-            for ds in ctx.linked_datasets:
-                ds_key = RepoContext._canon_dataset_key(ds)
-                if not ds_key:
-                    continue
-                ds_id = db.resource_id_by_key(
-                    conn, category="DATASET", canonical_key=ds_key
-                )
-                if ds_id is None:
-                    ds_url = (
-                        getattr(ds, "url", None)
-                        or f"https://huggingface.co/datasets/{ds_key}"
-                    )
-                    try:
-                        ds_ctx = build_dataset_context(ds_url)
-                        ds_base = {
-                            "url": ds_ctx.url,
-                            "hf_id": ds_ctx.hf_id,
-                            "gh_url": ds_ctx.gh_url,
-                            "host": ds_ctx.host,
-                            "repo_path": (
-                                str(ds_ctx.repo_path) if ds_ctx.repo_path else None
-                            ),
-                            "readme_text": ds_ctx.readme_text,
-                            "card_data": ds_ctx.card_data,
-                            "config_json": ds_ctx.config_json,
-                            "model_index": ds_ctx.model_index,
-                            "tags": ds_ctx.tags,
-                            "downloads_30d": ds_ctx.downloads_30d,
-                            "downloads_all_time": ds_ctx.downloads_all_time,
-                            "likes": ds_ctx.likes,
-                            "created_at": ds_ctx.created_at,
-                            "last_modified": ds_ctx.last_modified,
-                            "gated": ds_ctx.gated,
-                            "private": ds_ctx.private,
-                            "contributors": ds_ctx.contributors,
-                            "commit_history": ds_ctx.commit_history,
-                            "fetch_logs": ds_ctx.fetch_logs,
-                            "cache_hits": ds_ctx.cache_hits,
-                            "api_errors": ds_ctx.api_errors,
-                        }
-                        ds_files = [
-                            {
-                                "path": str(fi.path),
-                                "ext": fi.ext,
-                                "size_bytes": int(fi.size_bytes or 0),
-                            }
-                            for fi in ds_ctx.files
-                        ]
-                        ds_id = db.upsert_resource(
-                            conn,
-                            category="DATASET",
-                            canonical_key=RepoContext._canon_dataset_key(ds_ctx),
-                            base=ds_base,
-                            files=ds_files,
-                        )
-                    except Exception as e:
-                        ctx.fetch_logs.append(
-                            f"Linked dataset hydrate failed for {ds_key}: {e}"
-                        )
-                        logging.warning("dataset hydrate failed: %s", e)
-
-                if ds_id is not None:
-                    db.link_resources(conn, rid, ds_id, "MODEL_TO_DATASET")
-
-            # code
-            for code in ctx.linked_code:
-                code_key = RepoContext._canon_code_key(code)
-                if not code_key:
-                    continue
-                code_id = db.resource_id_by_key(
-                    conn, category="CODE", canonical_key=code_key
-                )
-                if code_id is None:
-                    code_url = getattr(code, "gh_url", None) or getattr(
-                        code, "url", None
-                    )
-                    if code_url:
-                        try:
-                            code_ctx = build_code_context(code_url)
-                            code_base = {
-                                "url": code_ctx.url,
-                                "hf_id": code_ctx.hf_id,
-                                "gh_url": code_ctx.gh_url,
-                                "host": code_ctx.host,
-                                "repo_path": (
-                                    str(code_ctx.repo_path)
-                                    if code_ctx.repo_path
-                                    else None
-                                ),
-                                "readme_text": code_ctx.readme_text,
-                                "card_data": code_ctx.card_data,
-                                "config_json": code_ctx.config_json,
-                                "model_index": code_ctx.model_index,
-                                "tags": code_ctx.tags,
-                                "downloads_30d": code_ctx.downloads_30d,
-                                "downloads_all_time": code_ctx.downloads_all_time,
-                                "likes": code_ctx.likes,
-                                "created_at": code_ctx.created_at,
-                                "last_modified": code_ctx.last_modified,
-                                "gated": code_ctx.gated,
-                                "private": code_ctx.private,
-                                "contributors": code_ctx.contributors,
-                                "commit_history": code_ctx.commit_history,
-                                "fetch_logs": code_ctx.fetch_logs,
-                                "cache_hits": code_ctx.cache_hits,
-                                "api_errors": code_ctx.api_errors,
-                            }
-                            code_files = [
-                                {
-                                    "path": str(fi.path),
-                                    "ext": fi.ext,
-                                    "size_bytes": int(fi.size_bytes or 0),
-                                }
-                                for fi in code_ctx.files
-                            ]
-                            code_id = db.upsert_resource(
-                                conn,
-                                category="CODE",
-                                canonical_key=RepoContext._canon_code_key(code_ctx),
-                                base=code_base,
-                                files=code_files,
-                            )
-                        except Exception as e:
-                            ctx.fetch_logs.append(
-                                f"Linked code failed for {code_url}: {e}"
-                            )
-                            logging.warning("code hydrate failed: %s", e)
-
-                if code_id is not None:
-                    db.link_resources(conn, rid, code_id, "MODEL_TO_CODE")
-
-        conn.commit()
-        logging.info("persist done: id=%s category=%s key=%s", rid, category, canon)
-        return rid
-    finally:
-        conn.close()
-
-
-# ---------------- Entry ----------------
-
-
-def main() -> int:
-    if len(sys.argv) != 2:
-        sys.exit(1)
-    url_file = sys.argv[1]
-
-    rows = read_urls(url_file)
-    db_path = _resolve_db_path()
-    _ensure_path_secure(db_path)
-
-    total = len(rows)
-    succeeded = 0
-
-    for code_url, dataset_url, model_url in rows:
-        code_id = None
-        dataset_id = None
-
-        try:
-            if code_url:
-                cat, ctx = _build_context_for_url(code_url)
-                if cat == "CODE":
-                    code_id = persist_context(db_path, ctx, cat)
-                else:
-                    logging.warning(
-                        "code column parsed as %s, skipping: %s", cat, code_url
-                    )
-        except Exception as e:
-            logging.warning("code persist failed: %s", e)
-
-        try:
-            if dataset_url:
-                cat, ctx = _build_context_for_url(dataset_url)
-                if cat == "DATASET":
-                    dataset_id = persist_context(db_path, ctx, cat)
-                else:
-                    logging.warning(
-                        "dataset column parsed as %s, skipping: %s", cat, dataset_url
-                    )
-        except Exception as e:
-            logging.warning("dataset persist failed: %s", e)
-
-        try:
-            url = (model_url or "").strip()
-            if not url:
-                _emit_error_ndjson("unknown", "MODEL")
-                continue
-
-            category, ctx = _build_context_for_url(url)
-            if category == "MODEL":
-                _attach_explicit_links(ctx, code_url, dataset_url)
-            model_id = persist_context(db_path, ctx, category)
-            if category == "MODEL":
-                _evaluate_and_persist(db_path, model_id, category, ctx)
-
-                if code_id is not None or dataset_id is not None:
-                    conn = db.open_db(db_path)
-                    try:
-                        if dataset_id is not None:
-                            db.link_resources(
-                                conn, model_id, dataset_id, "MODEL_TO_DATASET"
-                            )
-                        if code_id is not None:
-                            db.link_resources(conn, model_id, code_id, "MODEL_TO_CODE")
-                        conn.commit()
-                    finally:
-                        conn.close()
-            else:
-                _emit_error_ndjson(url, category)
-
-        except Exception as e:
-            logging.error(
-                "model pipeline failed: url=%s err=%s", model_url, e, exc_info=True
-            )
-            _emit_error_ndjson(model_url or "unknown", "MODEL")
-
-    sys.exit(0 if succeeded == total else 1)
-
-
-def _emit_error_ndjson(name_hint: str = "unknown", category: str = "MODEL") -> None:
-    name = (
-        (name_hint.rstrip("/").split("/")[-1] or "unknown") if name_hint else "unknown"
-    )
-    nd = {
-        "name": name,
-        "category": category,
-        "net_score": 0.0,
-        "net_score_latency": 1,
-        "ramp_up_time": 0.0,
-        "ramp_up_time_latency": 1,
-        "bus_factor": 0.0,
-        "bus_factor_latency": 1,
-        "performance_claims": 0.0,
-        "performance_claims_latency": 1,
-        "license": 0.0,
-        "license_latency": 1,
-        "size_score": {
-            "raspberry_pi": 0.0,
-            "jetson_nano": 0.0,
-            "desktop_pc": 0.0,
-            "aws_server": 0.0,
-        },
-        "size_score_latency": 1,
-        "dataset_and_code_score": 0.0,
-        "dataset_and_code_score_latency": 1,
-        "dataset_quality": 0.0,
-        "dataset_quality_latency": 1,
-        "code_quality": 0.0,
-        "code_quality_latency": 1,
-    }
-    print(json.dumps(nd, separators=(",", ":"), ensure_ascii=False), flush=True)
-
-
-if __name__ == "__main__":
-    _require_valid_github_token()
-    _validate_log_file_env()
-    setup_logging()
-    sys.exit(main())
->>>>>>> cf816f47
+#!/usr/bin/env python3
+import logging
+import os
+import platform
+import stat
+import sys
+import time
+from pathlib import Path
+from typing import Dict, Literal
+import math
+
+import db
+from handlers import (
+    build_code_context,
+    build_dataset_context,
+    build_model_context,
+)
+from metric_eval import MetricEval, init_metrics, init_weights
+from net_scorer import _emit_ndjson
+from repo_context import RepoContext
+from url_router import UrlRouter, UrlType
+import json
+from typing import Optional
+
+Category = Literal["MODEL", "DATASET", "CODE"]
+
+
+# ---------------- Logging ----------------
+def _validate_log_file_env() -> str:
+    """
+    Validate LOG_FILE env var per spec:
+      - Must be set
+      - File must already exist (do NOT create it)
+      - Must be writable (we must be able to open for writing)
+    Exit(1) on failure.
+    """
+    log_file = os.getenv("LOG_FILE")
+    if not log_file:
+        sys.exit(1)
+
+    p = Path(log_file)
+
+    if not p.exists() or not p.is_file():
+        sys.exit(1)
+
+    # Check basic write access
+    if not os.access(p, os.W_OK):
+        sys.exit(1)
+ 
+    # Generate a unique random number for this test
+    random_number = os.urandom(64).hex()
+
+    # Try to log a test message to ensure logger compatibility
+    try:
+        logging.basicConfig(
+            filename=log_file,
+            filemode="a",
+            level=logging.INFO,
+            format="%(asctime)s [%(levelname)s] %(name)s: %(message)s",
+            force=True,
+        )
+        logging.info(f"Logger test entry for validation: {random_number}")
+    except Exception:
+        sys.exit(1)
+
+    # Validate that the log entry was written
+    try:
+        with open(log_file, "r", encoding="utf-8", errors="ignore") as f:
+            found = any(f"Logger test entry for validation: {random_number}" in line for line in f)
+        if not found:
+            sys.exit(1)
+    except Exception:
+        sys.exit(1)
+
+    return log_file
+
+
+def setup_logging() -> None:
+    """
+    Configure logging via env. REQUIRED:
+      LOG_FILE must be set and writable.
+      LOG_LEVEL -> 0=silent, 1=info, 2=debug, default "0.3" ~ WARNING
+    On any failure here, exit(1).
+    """
+    log_file = os.getenv("LOG_FILE")
+    if not log_file:
+        sys.exit(1)
+
+    try:
+        p = Path(log_file)
+        p.parent.mkdir(parents=True, exist_ok=True)
+        with open(p, "a", encoding="utf-8"):
+            pass
+    except Exception:
+        sys.exit(1)
+
+    try:
+        val = float(os.getenv("LOG_LEVEL", "0.3"))
+    except ValueError:
+        val = 0.3
+
+    if val <= 0:
+        level = logging.CRITICAL + 1
+    elif int(val) == 1:
+        level = logging.INFO
+    elif int(val) == 2:
+        level = logging.DEBUG
+    else:
+        level = logging.CRITICAL + 1
+
+    logging.basicConfig(
+        filename=log_file,
+        filemode="a",
+        level=level,
+        format="%(asctime)s [%(levelname)s] %(name)s: %(message)s",
+        force=True,
+    )
+
+    logging.info(
+        "logging initialized: file=%s level=%s", log_file, logging.getLevelName(level)
+    )
+
+
+def _require_valid_github_token() -> str:
+    """
+    Enforces presence of a plausibly valid GitHub token in $GITHUB_TOKEN.
+    We can't check server-side validity here, but we can reject obviously bad values.
+    Exits(1) on failure.
+    """
+    tok = os.environ.get("GITHUB_TOKEN", "")
+    if not tok:
+        # print("ERROR: GITHUB_TOKEN not set; refusing to run.", file=sys.stderr)
+        sys.exit(1)
+
+    # Accept common formats: legacy 'ghp_' or modern 'github_pat_'
+    if not (tok.startswith("ghp_") or tok.startswith("github_pat_")):
+        # print("ERROR: GITHUB_TOKEN appears invalid (unexpected format).", file=sys.stderr)
+        sys.exit(1)
+
+    return tok
+
+
+# ---------------- CLI + Paths ----------------
+
+
+def read_urls(path: str) -> list[tuple[str, str, str]]:
+    """Read file of CSV triples: code,dataset,model (blanks allowed)."""
+    rows: list[tuple[str, str, str]] = []
+    with open(path, "r", encoding="ascii") as f:
+        for raw in f:
+            line = raw.strip()
+            if not line:
+                rows.append(("", "", ""))
+                continue
+            parts = [p.strip() for p in line.split(",", 2)]
+            while len(parts) < 3:
+                parts.append("")
+            code_url, dataset_url, model_url = parts[0], parts[1], parts[2]
+            rows.append((code_url, dataset_url, model_url))
+    return rows
+
+
+def _attach_explicit_links(
+    model_ctx: RepoContext,
+    code_url: str,
+    dataset_url: str,
+) -> None:
+    """
+    If the row provided code_url and/or dataset_url, build those contexts,
+    tag them as explicit, and attach to the model context so metrics see them.
+    """
+    if code_url:
+        try:
+            cat_c, code_ctx = _build_context_for_url(code_url)
+            if cat_c == "CODE" and code_ctx:
+                code_ctx.__dict__["_link_source"] = "explicit"
+                model_ctx.link_code(code_ctx)
+        except Exception as e:
+            model_ctx.fetch_logs.append(f"explicit code attach failed: {e}")
+
+    if dataset_url:
+        try:
+            cat_d, ds_ctx = _build_context_for_url(dataset_url)
+            if cat_d == "DATASET" and ds_ctx:
+                ds_ctx.__dict__["_link_source"] = "explicit"
+                model_ctx.link_dataset(ds_ctx)
+        except Exception as e:
+            model_ctx.fetch_logs.append(f"explicit dataset attach failed: {e}")
+
+
+def _find_project_root(start: Path) -> Optional[Path]:
+    cur = start.resolve()
+    for _ in range(10):
+        if (cur / ".git").exists():
+            return cur
+        if cur.parent == cur:
+            break
+        cur = cur.parent
+    return None
+
+
+def _user_cache_base() -> Path:
+    sysname = platform.system()
+    home = Path.home()
+    if sysname == "Darwin":
+        return home / "Library" / "Application Support" / "acme-cli"
+    if sysname == "Windows":
+        base = os.environ.get("APPDATA")
+        return (
+            Path(base) / "acme-cli"
+            if base
+            else home / "AppData" / "Roaming" / "acme-cli"
+        )
+    xdg = os.environ.get("XDG_CACHE_HOME")
+    return Path(xdg) / "acme-cli" if xdg else home / ".cache" / "acme-cli"
+
+
+def _resolve_db_path() -> Path:
+    env_db = os.environ.get("ACME_DB")
+    if env_db:
+        return Path(env_db)
+    proj = _find_project_root(Path.cwd())
+    return (
+        proj / ".acme" / "state.sqlite" if proj else _user_cache_base() / "state.sqlite"
+    )
+
+
+def _ensure_path_secure(p: Path) -> None:
+    p.parent.mkdir(parents=True, exist_ok=True)
+    try:
+        if not p.exists():
+            p.touch()
+        p.chmod(stat.S_IRUSR | stat.S_IWUSR)
+    except Exception:
+        pass
+
+
+# ---------------- Pipeline ----------------
+
+
+def _ctx_summary(ctx: RepoContext) -> dict:
+    return {
+        "url": ctx.url,
+        "hf_id": ctx.hf_id,
+        "gh_url": ctx.gh_url,
+        "host": ctx.host,
+        "files": len(ctx.files or []),
+        "tags": len(ctx.tags or []),
+        "contributors": len(ctx.contributors or []),
+        "has_readme": bool(ctx.readme_text),
+        "repo_path": str(ctx.repo_path) if ctx.repo_path else None,
+    }
+
+
+def _build_context_for_url(url: str) -> tuple[Category, RepoContext]:
+    parsed = UrlRouter().parse(url)
+    if parsed.type is UrlType.MODEL:
+        return "MODEL", build_model_context(url)
+    if parsed.type is UrlType.DATASET:
+        return "DATASET", build_dataset_context(url)
+    if parsed.type is UrlType.CODE:
+        return "CODE", build_code_context(url)
+    raise ValueError("Unsupported URL type")
+
+
+def _evaluate_and_persist(
+    db_path: Path, rid: int, category: Category, ctx: RepoContext
+) -> None:
+    if category != "MODEL":
+        return
+
+    url_disp = ctx.hf_id or ctx.gh_url or ctx.url or ""
+    logging.info("eval: id=%s category=%s url=%s", rid, category, url_disp)
+
+    weights = init_weights()
+    metrics = init_metrics()
+    logging.debug("metrics=%s", [m.name for m in metrics])
+
+    evaluator = MetricEval(metrics, weights)
+    repo_ctx = {**ctx.__dict__, "_ctx_obj": ctx, "category": category}
+
+    def _to_01(x: object) -> float:
+        try:
+            v = float(x)
+        except Exception:
+            return 0.0
+        if not math.isfinite(v) or v < 0.0:
+            return 0.0
+        return 1.0 if v > 1.0 else v
+
+
+    scores: Dict[str, float] = {}
+    lats_ms: Dict[str, int] = {}
+
+    eval_t0 = time.perf_counter_ns()
+
+    # -------- Parallel evaluation --------
+    raw_results = {}
+    durations: Dict[str, int] = {}
+
+    def timed_eval(metric):
+        t0 = time.perf_counter_ns()
+        try:
+            val = metric.evaluate(repo_ctx)
+        except Exception as e:
+            repo_ctx.setdefault("_metric_errors", {})[metric.name] = str(e)
+            val = 0.0
+        dur_ms = max(1, int((time.perf_counter_ns() - t0) // 1_000_000))
+        return metric.name, val, dur_ms
+
+    from concurrent.futures import ThreadPoolExecutor, as_completed
+    with ThreadPoolExecutor() as executor:
+        futures = {executor.submit(timed_eval, m): m for m in metrics}
+        for fut in as_completed(futures):
+            name, raw, dur = fut.result()
+            raw_results[name] = raw
+            durations[name] = dur
+            scores[name] = _to_01(raw)
+            lats_ms[name] = dur
+            logging.info("[METRIC] id=%s %s=%.3f (%d ms)", rid, name, scores[name], dur)
+
+    net = _to_01(evaluator.aggregateScores(scores))
+
+    total_eval_ms = max(
+        1, int((time.perf_counter_ns() - eval_t0) // 1_000_000)
+    )
+    net_lat = total_eval_ms
+
+    logging.info(
+        "[SCORE] id=%s category=%s net=%.3f (%d ms)", rid, category, net, net_lat
+    )
+
+    conn = db.open_db(db_path)
+    try:
+        ver = "v1"
+        fp = [category, url_disp or "unknown"]
+
+        for m in metrics:
+            aux = {}
+            if m.name == "CodeQuality" and "_code_quality_llm_parts" in repo_ctx:
+                aux["llm_parts"] = repo_ctx["_code_quality_llm_parts"]
+            if m.name == "DatasetQuality" and "_dataset_quality_llm_parts" in repo_ctx:
+                aux["llm_parts"] = repo_ctx["_dataset_quality_llm_parts"]
+            if "_metric_errors" in repo_ctx and m.name in repo_ctx["_metric_errors"]:
+                aux["error"] = repo_ctx["_metric_errors"][m.name]
+
+            db.upsert_metric(
+                conn,
+                resource_id=rid,
+                metric_name=m.name,
+                value=float(scores.get(m.name, 0.0)),
+                latency_ms=int(lats_ms.get(m.name, 1)),
+                aux=aux,
+                metric_version=ver,
+                input_fingerprint_parts=fp,
+            )
+
+        db.upsert_metric(
+            conn,
+            resource_id=rid,
+            metric_name="NetScore",
+            value=float(net),
+            latency_ms=int(net_lat),
+            aux={},
+            metric_version=ver,
+            input_fingerprint_parts=fp,
+        )
+        conn.commit()
+    finally:
+        conn.close()
+
+    if category == "MODEL":
+        _emit_ndjson(ctx, category, scores, net, lats_ms, net_lat)
+
+    logging.info("eval done: id=%s metrics=%d", rid, len(scores))
+
+def _canon_for(ctx: RepoContext, category: Category) -> str:
+    if category == "MODEL":
+        return ctx.hf_id.lower() if ctx.hf_id else (ctx.url or "").lower()
+    if category == "DATASET":
+        return RepoContext._canon_dataset_key(ctx)
+    return RepoContext._canon_code_key(ctx)
+
+
+def persist_context(db_path: Path, ctx: RepoContext, category: Category) -> int:
+    canon = _canon_for(ctx, category)
+    if not canon:
+        raise ValueError("Cannot derive canonical key")
+
+    logging.info(
+        "persist: category=%s key=%s url=%s",
+        category,
+        canon,
+        (ctx.hf_id or ctx.gh_url or ctx.url or ""),
+    )
+
+    base = {
+        "url": ctx.url,
+        "hf_id": ctx.hf_id,
+        "gh_url": ctx.gh_url,
+        "host": ctx.host,
+        "repo_path": str(ctx.repo_path) if ctx.repo_path else None,
+        "readme_text": ctx.readme_text,
+        "card_data": ctx.card_data,
+        "config_json": ctx.config_json,
+        "model_index": ctx.model_index,
+        "tags": ctx.tags,
+        "downloads_30d": ctx.downloads_30d,
+        "downloads_all_time": ctx.downloads_all_time,
+        "likes": ctx.likes,
+        "created_at": ctx.created_at,
+        "last_modified": ctx.last_modified,
+        "gated": ctx.gated,
+        "private": ctx.private,
+        "contributors": ctx.contributors,
+        "commit_history": ctx.commit_history,
+        "fetch_logs": ctx.fetch_logs,
+        "cache_hits": ctx.cache_hits,
+        "api_errors": ctx.api_errors,
+    }
+
+    files = [
+        {
+            "path": str(fi.path),
+            "ext": fi.ext,
+            "size_bytes": int(fi.size_bytes or 0),
+        }
+        for fi in ctx.files
+    ]
+
+    conn = db.open_db(db_path)
+    try:
+        rid = db.upsert_resource(
+            conn,
+            category=category,
+            canonical_key=canon,
+            base=base,
+            files=files,
+        )
+        logging.info(
+            "persisted: id=%s category=%s files=%d", rid, category, len(ctx.files or [])
+        )
+
+        if category == "MODEL":
+            # datasets
+            for ds in ctx.linked_datasets:
+                ds_key = RepoContext._canon_dataset_key(ds)
+                if not ds_key:
+                    continue
+                ds_id = db.resource_id_by_key(
+                    conn, category="DATASET", canonical_key=ds_key
+                )
+                if ds_id is None:
+                    ds_url = (
+                        getattr(ds, "url", None)
+                        or f"https://huggingface.co/datasets/{ds_key}"
+                    )
+                    try:
+                        ds_ctx = build_dataset_context(ds_url)
+                        ds_base = {
+                            "url": ds_ctx.url,
+                            "hf_id": ds_ctx.hf_id,
+                            "gh_url": ds_ctx.gh_url,
+                            "host": ds_ctx.host,
+                            "repo_path": (
+                                str(ds_ctx.repo_path) if ds_ctx.repo_path else None
+                            ),
+                            "readme_text": ds_ctx.readme_text,
+                            "card_data": ds_ctx.card_data,
+                            "config_json": ds_ctx.config_json,
+                            "model_index": ds_ctx.model_index,
+                            "tags": ds_ctx.tags,
+                            "downloads_30d": ds_ctx.downloads_30d,
+                            "downloads_all_time": ds_ctx.downloads_all_time,
+                            "likes": ds_ctx.likes,
+                            "created_at": ds_ctx.created_at,
+                            "last_modified": ds_ctx.last_modified,
+                            "gated": ds_ctx.gated,
+                            "private": ds_ctx.private,
+                            "contributors": ds_ctx.contributors,
+                            "commit_history": ds_ctx.commit_history,
+                            "fetch_logs": ds_ctx.fetch_logs,
+                            "cache_hits": ds_ctx.cache_hits,
+                            "api_errors": ds_ctx.api_errors,
+                        }
+                        ds_files = [
+                            {
+                                "path": str(fi.path),
+                                "ext": fi.ext,
+                                "size_bytes": int(fi.size_bytes or 0),
+                            }
+                            for fi in ds_ctx.files
+                        ]
+                        ds_id = db.upsert_resource(
+                            conn,
+                            category="DATASET",
+                            canonical_key=RepoContext._canon_dataset_key(ds_ctx),
+                            base=ds_base,
+                            files=ds_files,
+                        )
+                    except Exception as e:
+                        ctx.fetch_logs.append(
+                            f"Linked dataset hydrate failed for {ds_key}: {e}"
+                        )
+                        logging.warning("dataset hydrate failed: %s", e)
+
+                if ds_id is not None:
+                    db.link_resources(conn, rid, ds_id, "MODEL_TO_DATASET")
+
+            # code
+            for code in ctx.linked_code:
+                code_key = RepoContext._canon_code_key(code)
+                if not code_key:
+                    continue
+                code_id = db.resource_id_by_key(
+                    conn, category="CODE", canonical_key=code_key
+                )
+                if code_id is None:
+                    code_url = getattr(code, "gh_url", None) or getattr(
+                        code, "url", None
+                    )
+                    if code_url:
+                        try:
+                            code_ctx = build_code_context(code_url)
+                            code_base = {
+                                "url": code_ctx.url,
+                                "hf_id": code_ctx.hf_id,
+                                "gh_url": code_ctx.gh_url,
+                                "host": code_ctx.host,
+                                "repo_path": (
+                                    str(code_ctx.repo_path)
+                                    if code_ctx.repo_path
+                                    else None
+                                ),
+                                "readme_text": code_ctx.readme_text,
+                                "card_data": code_ctx.card_data,
+                                "config_json": code_ctx.config_json,
+                                "model_index": code_ctx.model_index,
+                                "tags": code_ctx.tags,
+                                "downloads_30d": code_ctx.downloads_30d,
+                                "downloads_all_time": code_ctx.downloads_all_time,
+                                "likes": code_ctx.likes,
+                                "created_at": code_ctx.created_at,
+                                "last_modified": code_ctx.last_modified,
+                                "gated": code_ctx.gated,
+                                "private": code_ctx.private,
+                                "contributors": code_ctx.contributors,
+                                "commit_history": code_ctx.commit_history,
+                                "fetch_logs": code_ctx.fetch_logs,
+                                "cache_hits": code_ctx.cache_hits,
+                                "api_errors": code_ctx.api_errors,
+                            }
+                            code_files = [
+                                {
+                                    "path": str(fi.path),
+                                    "ext": fi.ext,
+                                    "size_bytes": int(fi.size_bytes or 0),
+                                }
+                                for fi in code_ctx.files
+                            ]
+                            code_id = db.upsert_resource(
+                                conn,
+                                category="CODE",
+                                canonical_key=RepoContext._canon_code_key(code_ctx),
+                                base=code_base,
+                                files=code_files,
+                            )
+                        except Exception as e:
+                            ctx.fetch_logs.append(
+                                f"Linked code failed for {code_url}: {e}"
+                            )
+                            logging.warning("code hydrate failed: %s", e)
+
+                if code_id is not None:
+                    db.link_resources(conn, rid, code_id, "MODEL_TO_CODE")
+
+        conn.commit()
+        logging.info("persist done: id=%s category=%s key=%s", rid, category, canon)
+        return rid
+    finally:
+        conn.close()
+
+
+# ---------------- Entry ----------------
+
+
+def main() -> int:
+    if len(sys.argv) != 2:
+        sys.exit(1)
+    url_file = sys.argv[1]
+
+    rows = read_urls(url_file)
+    db_path = _resolve_db_path()
+    _ensure_path_secure(db_path)
+
+    total = len(rows)
+    succeeded = 0
+
+    for code_url, dataset_url, model_url in rows:
+        code_id = None
+        dataset_id = None
+
+        try:
+            if code_url:
+                cat, ctx = _build_context_for_url(code_url)
+                if cat == "CODE":
+                    code_id = persist_context(db_path, ctx, cat)
+                else:
+                    logging.warning(
+                        "code column parsed as %s, skipping: %s", cat, code_url
+                    )
+        except Exception as e:
+            logging.warning("code persist failed: %s", e)
+
+        try:
+            if dataset_url:
+                cat, ctx = _build_context_for_url(dataset_url)
+                if cat == "DATASET":
+                    dataset_id = persist_context(db_path, ctx, cat)
+                else:
+                    logging.warning(
+                        "dataset column parsed as %s, skipping: %s", cat, dataset_url
+                    )
+        except Exception as e:
+            logging.warning("dataset persist failed: %s", e)
+
+        try:
+            url = (model_url or "").strip()
+            if not url:
+                _emit_error_ndjson("unknown", "MODEL")
+                continue
+
+            category, ctx = _build_context_for_url(url)
+            if category == "MODEL":
+                _attach_explicit_links(ctx, code_url, dataset_url)
+            model_id = persist_context(db_path, ctx, category)
+            if category == "MODEL":
+                _evaluate_and_persist(db_path, model_id, category, ctx)
+
+                if code_id is not None or dataset_id is not None:
+                    conn = db.open_db(db_path)
+                    try:
+                        if dataset_id is not None:
+                            db.link_resources(
+                                conn, model_id, dataset_id, "MODEL_TO_DATASET"
+                            )
+                        if code_id is not None:
+                            db.link_resources(conn, model_id, code_id, "MODEL_TO_CODE")
+                        conn.commit()
+                    finally:
+                        conn.close()
+            else:
+                _emit_error_ndjson(url, category)
+
+        except Exception as e:
+            logging.error(
+                "model pipeline failed: url=%s err=%s", model_url, e, exc_info=True
+            )
+            _emit_error_ndjson(model_url or "unknown", "MODEL")
+
+    sys.exit(0 if succeeded == total else 1)
+
+
+def _emit_error_ndjson(name_hint: str = "unknown", category: str = "MODEL") -> None:
+    name = (
+        (name_hint.rstrip("/").split("/")[-1] or "unknown") if name_hint else "unknown"
+    )
+    nd = {
+        "name": name,
+        "category": category,
+        "net_score": 0.0,
+        "net_score_latency": 1,
+        "ramp_up_time": 0.0,
+        "ramp_up_time_latency": 1,
+        "bus_factor": 0.0,
+        "bus_factor_latency": 1,
+        "performance_claims": 0.0,
+        "performance_claims_latency": 1,
+        "license": 0.0,
+        "license_latency": 1,
+        "size_score": {
+            "raspberry_pi": 0.0,
+            "jetson_nano": 0.0,
+            "desktop_pc": 0.0,
+            "aws_server": 0.0,
+        },
+        "size_score_latency": 1,
+        "dataset_and_code_score": 0.0,
+        "dataset_and_code_score_latency": 1,
+        "dataset_quality": 0.0,
+        "dataset_quality_latency": 1,
+        "code_quality": 0.0,
+        "code_quality_latency": 1,
+    }
+    print(json.dumps(nd, separators=(",", ":"), ensure_ascii=False), flush=True)
+
+
+if __name__ == "__main__":
+    _require_valid_github_token()
+    _validate_log_file_env()
+    setup_logging()
+    sys.exit(main())