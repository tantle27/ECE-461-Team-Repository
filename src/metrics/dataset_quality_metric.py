<<<<<<< HEAD
"""
Dataset Quality Metric for evaluating dataset quality using LLM analysis.
"""
=======
# metrics/dataset_quality_metric.py
from __future__ import annotations

from dataclasses import dataclass
from typing import Any, Dict, Optional, Tuple

from api.llm_client import LLMClient
from repo_context import RepoContext
>>>>>>> b23385bc

from .base_metric import BaseMetric
import os
import sys

# Add src to path for imports
sys.path.insert(0, os.path.join(os.path.dirname(__file__), '..'))


try:
    from utils.llm_analyzer import LLMAnalyzer
except ImportError:
    LLMAnalyzer = None


@dataclass(frozen=True)
class HeuristicWeights:
    """Heuristic weights (sum ~= 1)."""

    validation: float = 0.40
    diversity: float = 0.30
    completeness: float = 0.30


@dataclass(frozen=True)
class LLMBlend:
    """How to blend LLM and heuristics."""

    llm_weight: float = 0.60
    heu_weight: float = 0.40


class DatasetQualityMetric(BaseMetric):
    """
<<<<<<< HEAD
    Metric to evaluate dataset quality using LLM analysis.

    Uses LLM to analyze documentation and metadata to assess dataset quality,
    diversity, completeness, and overall suitability for AI/ML training.
=======
    Evaluates dataset quality via heuristics + optional LLM rubric.

    Heuristics use HF tags/card/README to approximate:
      - validation (schema/checks/quality gates)
      - diversity (classes/languages/domains/size signals)
      - completeness (splits/labels/metadata for training/eval)

    If LLM is enabled and a dataset RepoContext is available,
    we ask for structured sub-scores and blend them conservatively.
>>>>>>> b23385bc
    """

    def __init__(self, weight: float = 0.15, use_llm: bool = True) -> None:
        super().__init__(name="DatasetQuality", weight=weight)
<<<<<<< HEAD
        self.llm_analyzer = LLMAnalyzer() if LLMAnalyzer else None

    def evaluate(self, repo_context: dict) -> float:
        """
        Evaluate dataset quality using LLM analysis of documentation.

        Args:
            repo_context (dict): Dictionary containing repository information
                               including README content and metadata.

        Returns:
            float: Score between 0.0 and 1.0 from LLM analysis of dataset
                  quality indicators including documentation, validation,
                  diversity, and completeness.
        """
        readme_content = repo_context.get('readme_text', '')
        
        # Construct metadata from available sources
        metadata = {}
        
        # Add card_data if available
        if repo_context.get('card_data'):
            metadata.update(repo_context.get('card_data', {}))
        
        # Add model_index if available
        if repo_context.get('model_index'):
            metadata.update(repo_context.get('model_index', {}))

        if self.llm_analyzer and readme_content:
            return self.llm_analyzer.analyze_dataset_quality(
                readme_content, metadata)

        # Fallback to basic analysis if LLM unavailable
        return self._fallback_analysis(repo_context)

    def _fallback_analysis(self, repo_context: dict) -> float:
        """Fallback analysis when LLM is unavailable."""
        has_validation = repo_context.get('has_data_validation', False)
        data_diversity = repo_context.get('data_diversity_score', 0.0)
        data_completeness = repo_context.get('data_completeness', 0.0)
=======
        self._use_llm = use_llm
        self._llm = LLMClient()
        self._hw = HeuristicWeights()
        self._blend = LLMBlend()

    # ---------------- public API ----------------

    def evaluate(self, repo_context: dict) -> float:
        """
        1) Build a dataset context
        2) Score heuristics from tags/card/README.
        3) If LLM is available, ask for JSON sub-scores and blend heuristics.
        """
        ds = self._pick_dataset_ctx(repo_context)
        if not ds:
            heur = self._heuristics_from_repo_context(repo_context)
            return self._combine_heuristics(**heur)

        heur = self._heuristics_from_dataset(ds)
        heuristic_score = self._combine_heuristics(**heur)

        if self._use_llm and getattr(self._llm, "provider", None):
            try:
                llm_score, parts = self._score_with_llm(ds)
                repo_context["_dataset_quality_llm_parts"] = parts
                return self._clamp01(
                    self._blend.llm_weight * llm_score
                    + self._blend.heu_weight * heuristic_score
                )
            except Exception:
                pass

        return heuristic_score

    def get_description(self) -> str:
        return ("Evaluates dataset quality via validation/diversity/"
                "completeness + optional LLM rubric")

    # ---------------- context selection ----------------

    def _pick_dataset_ctx(self, repo_context: dict) -> Optional[RepoContext]:
        """
        If scoring a dataset URL, return that context.
        If scoring a model, try the first linked dataset (already hydrated).
        Otherwise, None.
        """
        ctx = repo_context.get("_ctx_obj")
        if not isinstance(ctx, RepoContext):
            return None
>>>>>>> b23385bc

        # If the context itself is clearly a dataset
        if ctx.hf_id and ctx.hf_id.startswith("datasets/"):
            return ctx

        # If it's a model with linked datasets, use the first one
        if ctx.linked_datasets:
            return ctx.linked_datasets[0]

        return None

    # ---------------- heuristics ----------------

<<<<<<< HEAD
    def get_description(self) -> str:
        """Get description of the metric."""
        return "Evaluates dataset quality using LLM analysis"
=======
    def _heuristics_from_repo_context(self, rc: dict) -> Dict[str, float]:
        """Heuristics from a generic repo_context (when no ds context)."""
        readme = (rc.get("readme_text") or "").lower()
        tags = [str(t).lower() for t in (rc.get("tags") or [])]
        card = rc.get("card_data") or {}

        return self._compute_heuristics(tags, card, readme)

    def _heuristics_from_dataset(self, ds: RepoContext) -> Dict[str, float]:
        readme = (ds.readme_text or "").lower()
        tags = [str(t).lower() for t in (ds.tags or [])]
        card = ds.card_data or {}
        return self._compute_heuristics(tags, card, readme)

    def _compute_heuristics(
        self, tags: list[str], card: Dict[str, Any], readme_low: str
    ) -> Dict[str, float]:
        """
        Turn HF tags/card/readme into three signals in [0,1]:
          - has_validation
          - data_diversity
          - data_completeness
        """

        valida_words = (
            "validation",
            "validator",
            "schema",
            "quality check",
            "data audit",
            "data checks",
        )
        has_validation = any(w in readme_low for w in valida_words)

        if (
            "sphinx" in readme_low
            or "mkdocs" in readme_low
            or "checks" in readme_low
        ):
            has_validation = True or has_validation

        split_words = ("train", "validation", "dev", "test")
        has_split_terms = sum(1 for w in split_words if w in readme_low)

        card_has_splits = False
        for k in ("train-eval-index", "splits", "configs", "tasks"):
            if k in (card or {}):
                card_has_splits = True
                break

        has_col_map = False
        try:
            tei = card.get("train-eval-index")
            if isinstance(tei, list) and tei and isinstance(tei[0], dict):
                cm = tei[0].get("col_mapping") or {}
                has_col_map = bool(cm)
        except Exception:
            pass

        # Score completeness
        completeness = 0.0
        completeness += (
            0.45
            if has_split_terms >= 2
            else 0.20 if has_split_terms >= 1 else 0.0
        )
        completeness += 0.35 if card_has_splits else 0.0
        completeness += 0.20 if has_col_map else 0.0
        completeness = self._clamp01(completeness)

        diversity = 0.0
        if any(
            t.startswith("multilinguality:") and "multilingual" in t
            for t in tags
        ):
            diversity += 0.35
        if sum(1 for t in tags if t.startswith("language:")) >= 2:
            diversity += 0.20
        elif any(t.startswith("language:") for t in tags):
            diversity += 0.10
        if any(t.startswith("size_categories:") for t in tags):
            diversity += 0.15
        modality_cnt = sum(1 for t in tags if t.startswith("modality:"))
        if modality_cnt >= 2:
            diversity += 0.20
        elif modality_cnt == 1:
            diversity += 0.10
        if any(
            w in readme_low
            for w in (
                "multiple domains",
                "varied sources",
                "heterogeneous",
                "diverse",
            )
        ):
            diversity += 0.10

        diversity = self._clamp01(diversity)

        validation = 1.0 if has_validation else 0.0

        return dict(
            has_validation=validation,
            data_diversity=diversity,
            data_completeness=completeness,
        )

    def _combine_heuristics(
        self,
        *,
        has_validation: float,
        data_diversity: float,
        data_completeness: float,
    ) -> float:
        w = self._hw
        score = (
            w.validation * self._clamp01(has_validation)
            + w.diversity * self._clamp01(data_diversity)
            + w.completeness * self._clamp01(data_completeness)
        )
        return self._clamp01(score)

    # ---------------- LLM integration ----------------

    def _score_with_llm(
        self, ds: RepoContext
    ) -> Tuple[float, Dict[str, float]]:
        system = "You are a strict dataset-quality rater. Return ONLY JSON."
        prompt = self._make_llm_prompt(ds)
        res = self._llm.ask_json(system, prompt, max_tokens=700)

        if not res.ok or not isinstance(res.data, dict):
            raise RuntimeError(res.error or "LLM returned no data")

        d = res.data

        def g(key: str) -> float:
            try:
                v = float(d.get(key, 0.0))
            except Exception:
                v = 0.0
            return self._clamp01(v)

        parts = {
            "has_validation": g("has_validation"),
            "data_diversity": g("data_diversity"),
            "data_completeness": g("data_completeness"),
            "documentation": g("documentation"),
            "ethical_considerations": g("ethical_considerations"),
        }

        base = (
            0.40 * parts["has_validation"]
            + 0.30 * parts["data_diversity"]
            + 0.30 * parts["data_completeness"]
        )
        bonus = (
            0.06 * parts["documentation"]
            + 0.04 * parts["ethical_considerations"]
        )
        return self._clamp01(base + bonus), parts

    def _make_llm_prompt(self, ds: RepoContext) -> str:
        readme = (ds.readme_text or "")[:6000]
        tags = ", ".join(ds.tags or [])
        card = ds.card_data or {}
        return f"""
You are evaluating dataset quality for ML reuse.

Rate the following sub-criteria strictly in [0,1]:
- has_validation: Evidence of schema/validation/checks/quality gates.
- data_diversity: Diversity across classes/languages/domains/demographics.
- data_completeness: Splits/labels/metadata sufficient for normal training/eval
- documentation: Clarity of README/card (task, license, use, limits, issues).
- ethical_considerations: Bias/safety notes, provenance, consent.

Return ONLY JSON with keys:
{{
  "has_validation": 0.0,
  "data_diversity": 0.0,
  "data_completeness": 0.0,
  "documentation": 0.0,
  "ethical_considerations": 0.0
}}

Context (Hugging Face tags/card & README excerpt):
Tags: {tags}
Card: {card}
---
{readme}
---
""".strip()

    # ---------------- utils ----------------

    @staticmethod
    def _clamp01(x: Any) -> float:
        try:
            xf = float(x)
        except Exception:
            return 0.0
        if xf < 0.0:
            return 0.0
        if xf > 1.0:
            return 1.0
        return xf
>>>>>>> b23385bc
<|MERGE_RESOLUTION|>--- conflicted
+++ resolved
@@ -1,8 +1,3 @@
-<<<<<<< HEAD
-"""
-Dataset Quality Metric for evaluating dataset quality using LLM analysis.
-"""
-=======
 # metrics/dataset_quality_metric.py
 from __future__ import annotations
 
@@ -11,20 +6,8 @@
 
 from api.llm_client import LLMClient
 from repo_context import RepoContext
->>>>>>> b23385bc
 
 from .base_metric import BaseMetric
-import os
-import sys
-
-# Add src to path for imports
-sys.path.insert(0, os.path.join(os.path.dirname(__file__), '..'))
-
-
-try:
-    from utils.llm_analyzer import LLMAnalyzer
-except ImportError:
-    LLMAnalyzer = None
 
 
 @dataclass(frozen=True)
@@ -46,12 +29,6 @@
 
 class DatasetQualityMetric(BaseMetric):
     """
-<<<<<<< HEAD
-    Metric to evaluate dataset quality using LLM analysis.
-
-    Uses LLM to analyze documentation and metadata to assess dataset quality,
-    diversity, completeness, and overall suitability for AI/ML training.
-=======
     Evaluates dataset quality via heuristics + optional LLM rubric.
 
     Heuristics use HF tags/card/README to approximate:
@@ -61,53 +38,10 @@
 
     If LLM is enabled and a dataset RepoContext is available,
     we ask for structured sub-scores and blend them conservatively.
->>>>>>> b23385bc
     """
 
     def __init__(self, weight: float = 0.15, use_llm: bool = True) -> None:
         super().__init__(name="DatasetQuality", weight=weight)
-<<<<<<< HEAD
-        self.llm_analyzer = LLMAnalyzer() if LLMAnalyzer else None
-
-    def evaluate(self, repo_context: dict) -> float:
-        """
-        Evaluate dataset quality using LLM analysis of documentation.
-
-        Args:
-            repo_context (dict): Dictionary containing repository information
-                               including README content and metadata.
-
-        Returns:
-            float: Score between 0.0 and 1.0 from LLM analysis of dataset
-                  quality indicators including documentation, validation,
-                  diversity, and completeness.
-        """
-        readme_content = repo_context.get('readme_text', '')
-        
-        # Construct metadata from available sources
-        metadata = {}
-        
-        # Add card_data if available
-        if repo_context.get('card_data'):
-            metadata.update(repo_context.get('card_data', {}))
-        
-        # Add model_index if available
-        if repo_context.get('model_index'):
-            metadata.update(repo_context.get('model_index', {}))
-
-        if self.llm_analyzer and readme_content:
-            return self.llm_analyzer.analyze_dataset_quality(
-                readme_content, metadata)
-
-        # Fallback to basic analysis if LLM unavailable
-        return self._fallback_analysis(repo_context)
-
-    def _fallback_analysis(self, repo_context: dict) -> float:
-        """Fallback analysis when LLM is unavailable."""
-        has_validation = repo_context.get('has_data_validation', False)
-        data_diversity = repo_context.get('data_diversity_score', 0.0)
-        data_completeness = repo_context.get('data_completeness', 0.0)
-=======
         self._use_llm = use_llm
         self._llm = LLMClient()
         self._hw = HeuristicWeights()
@@ -157,7 +91,6 @@
         ctx = repo_context.get("_ctx_obj")
         if not isinstance(ctx, RepoContext):
             return None
->>>>>>> b23385bc
 
         # If the context itself is clearly a dataset
         if ctx.hf_id and ctx.hf_id.startswith("datasets/"):
@@ -171,11 +104,6 @@
 
     # ---------------- heuristics ----------------
 
-<<<<<<< HEAD
-    def get_description(self) -> str:
-        """Get description of the metric."""
-        return "Evaluates dataset quality using LLM analysis"
-=======
     def _heuristics_from_repo_context(self, rc: dict) -> Dict[str, float]:
         """Heuristics from a generic repo_context (when no ds context)."""
         readme = (rc.get("readme_text") or "").lower()
@@ -382,5 +310,4 @@
             return 0.0
         if xf > 1.0:
             return 1.0
-        return xf
->>>>>>> b23385bc
+        return xf